<<<<<<< HEAD
2009-10-19  Marshall Culpepper  <mculpepper@appcelerator.com>

        Reviewed by Eric Seidel.

        added cairo include and lib directories to debug_wincairo.vsprops
        https://bugs.webkit.org/show_bug.cgi?id=29831

        * win/tools/vsprops/debug_wincairo.vsprops:

2009-10-16  Steve Falkenburg  <sfalken@apple.com>

        Reviewed by Dan Bernstein.

        https://bugs.webkit.org/show_bug.cgi?id=30456
        Fixes for new Debug_All Windows build configuration.

        * win/tools/vsprops/debug_all.vsprops:
        Define DEBUG_ALL in Debug_All configuration.
        Continue to define USE_DEBUG_SAFARI_THEME for open source SafariTheme header usage.

=======
>>>>>>> 5236be27
2009-10-16  Steve Falkenburg  <sfalken@apple.com>

        Reviewed by Adam Roben.

        Add a Debug_All configuration to build entire stack as debug.
        Change Debug_Internal to:
        - stop using _debug suffix for all WebKit/Safari binaries
        - not use _debug as a DLL naming suffix
        - use non-debug C runtime lib.

        * win/tools/vsprops/debug_all.vsprops: Added.
        Use debug C runtime library in debug_all.
        Specify USE_DEBUG_SAFARI_THEME to get "_debug" suffix for debug_all.
        * win/tools/vsprops/debug_internal.vsprops:
        Don't specify debug C runtime library in debug_internal.
        Don't specify _debug suffix for standard debug_internal builds.

2009-10-05  Pierre d'Herbemont  <pdherbemont@webkit.org>

        Reviewed by Simon Fraser
        
        Support fullscreen in MediaPlayer (Mac)
        https://bugs.webkit.org/show_bug.cgi?id=26742
        
        New methods required for video fullscreen.

        * WebKitSystemInterface.h:
        * libWebKitSystemInterfaceLeopard.a:
        * libWebKitSystemInterfaceSnowLeopard.a:
        * libWebKitSystemInterfaceTiger.a:

2009-10-02  Steve Falkenburg  <sfalken@apple.com>

        Windows build fix.
        Re-apply lost changes to auto-version.sh.
        
        * win/tools/scripts/auto-version.sh:

2009-10-02  Eric Carlson  <eric.carlson@apple.com>

        Reviewed by Adam Roben.

        <rdar://problem/7271334> 
        Rename MediaControllerThemeQT to MediaControllerThemeQuickTime

        * WebKitSystemInterface.h: 
        MediaControllerThemeQT -> MediaControllerThemeQuickTime

2009-10-02  Steve Falkenburg  <sfalken@apple.com>

        Reviewed by Mark Rowe.

        <https://bugs.webkit.org/show_bug.cgi?id=29989>
        Safari version number shouldn't be exposed in WebKit code
        
        For a WebKit version of 532.3.4:
        Product version is: 5.32.3.4 (was 4.0.3.0)
        File version is: 5.32.3.4 (was 4.532.3.4)

        * win/tools/scripts/PRODUCTVERSION: Removed.
        * win/tools/scripts/auto-version.sh: Re-worked script to remove references to PRODUCTVERSION.

2009-09-25  Dan Bernstein  <mitz@apple.com>

        Reviewed by Adam Roben.

        WebKitSystemInterface changes for
        <rdar://problem/7211635> 2 byte characters are displayed as garbaged
        <rdar://problem/7212626> garbled/gibberish text (off-by-one)

        * win/include/WebKitSystemInterface/WebKitSystemInterface.h: Added
        wkAddFontsFromPlistRepresentation() and replaced
        wkCreateFontsPlistRepresentation() with wkCreateFontsPlist() and
        wkAddFontsFromPlistRepresentation() with wkAddFontsFromPlist().
        * win/lib/WebKitSystemInterface.lib:
        * win/lib/WebKitSystemInterface_debug.lib:

2009-09-23  Marshall Culpepper  <mculpepper@appcelerator.com>

        Reviewed by Eric Seidel.
        
        Added $(WebKitLibrariesDir)/include/cairo so cairo.h is found by
        default when the necessary dependencies are extracted into the
        WebKitLibrariesDir.
        https://bugs.webkit.org/show_bug.cgi?id=29661

        * win/tools/vsprops/WinCairo.vsprops:

2009-09-09  Brent Fulgham  <bfulgham@webkit.org>

        Reviewed by Dave Levin.

        Adjust WinCairo-specific property sheet to use static versions of
        libjpeg.lib and libpng.lib.  Change to libpng.lib required addition
        of zlib.lib to link.

        * win/tools/vsprops/WinCairo.vsprops:

2009-08-28  Steve Falkenburg  <sfalken@apple.com>

        Reviewed by Adam Roben.

        Define _CRT_SECURE_CPP_OVERLOAD_STANDARD_NAMES=1
        to automatically use secure versions of C runtime lib calls on Windows.
        https://bugs.webkit.org/show_bug.cgi?id=28824
        
        * win/tools/vsprops/common.vsprops:

2009-08-25  Brent Fulgham  <bfulgham@webkit.org>

        Rubber stamped by Steve Falkenburg.

        debug_wincairo.vsprops was linking against wrong C runtime.

        * win/tools/vsprops/debug_wincairo.vsprops: Link to correct
          C runtime (as in the standard 'debug.vsprops' file.)

2009-08-24  Brent Fulgham  <bfulgham@webkit.org>

        Reviewed by Steve Falkenburg.

        Revise CFLite Debug build to emit DLL's with _debug label.
        https://bugs.webkit.org/show_bug.cgi?id=28695.

        * win/tools/vsprops/debug_wincairo.vsprops: Added.

2009-08-12  Peter Kasting  <pkasting@google.com>

        Reviewed by Darin Adler.

        https://bugs.webkit.org/show_bug.cgi?id=27323
        Change pattern that strips all trailing whitespace to just remove EOL
        chars (\r, \n), to make it clear that varying EOL chars is the primary
        problem being solved.

        * win/tools/scripts/auto-version.sh:

2009-08-10  Peter Kasting  <pkasting@google.com>

        Reviewed by George Staikos.

        https://bugs.webkit.org/show_bug.cgi?id=27323
        Even more line ending-stripping for auto-version.sh, based on output
        provided by Jessie Berlin.

        * win/tools/scripts/auto-version.sh:

2009-08-10  Brent Fulgham  <bfulgham@webkit.org>

        Reviewed by Adam Roben.

        https://bugs.webkit.org/show_bug.cgi?id=28048.
        Move various WinCairo build settings into *.vsprops file.

        * win/tools/vsprops/cURL.vsprops: Added.

2009-08-06  Peter Kasting  <pkasting@google.com>

        Reviewed by Adam Barth.

        https://bugs.webkit.org/show_bug.cgi?id=27323
        Strip line endings at all points auto-version.sh reads data, not just
        the one I happened to run into.

        * win/tools/scripts/auto-version.sh:

2009-07-27  Peter Kasting  <pkasting@google.com>

        Reviewed by Adam Roben.

        https://bugs.webkit.org/show_bug.cgi?id=27323
        Correctly parse command output, even when the line endings are not LF,
        so that we don't create an autoversion.h that MSVC chokes on.

        * win/tools/scripts/auto-version.sh:

2009-07-13  Brent Fulgham  <bfulgham@webkit.org>

        Reviewed by Adam Roben.

        Add new configuration flag for redistributable Windows build.
        https://bugs.webkit.org/show_bug.cgi=27087
        
        * win/tools/vsprops/WinCairo.vsprops: Added.  Defines the
          new WIN_CAIRO flag used to drive non-Apple Windows build.

2009-07-10  Eric Carlson  <eric.carlson@apple.com>

        Reviewed by Simon Fraser.

        Update WebKitSystemInterface for <rdar://problem/7049066>.

        * WebKitSystemInterface.h:
        * libWebKitSystemInterfaceLeopard.a:
        * libWebKitSystemInterfaceSnowLeopard.a:
        * libWebKitSystemInterfaceTiger.a:

2009-07-06  Eric Carlson  <eric.carlson@apple.com>

        Update WebKitSystemInterface for <rdar://problem/7008093>.

        * WebKitSystemInterface.h:
        * libWebKitSystemInterfaceLeopard.a:
        * libWebKitSystemInterfaceSnowLeopard.a:
        * libWebKitSystemInterfaceTiger.a:

2009-07-06  Anders Carlsson  <andersca@apple.com>

        Update WebKitSystemInterface.

        * WebKitSystemInterface.h:
        * libWebKitSystemInterfaceLeopard.a:
        * libWebKitSystemInterfaceSnowLeopard.a:
        * libWebKitSystemInterfaceTiger.a:

2009-07-02  Pierre d'Herbemont  <pdherbemont@apple.com>

        Reviewed by Simon Fraser.

        Update WebKitSystemInterface for <rdar://problem/6518119>

        * WebKitSystemInterface.h:
        * libWebKitSystemInterfaceLeopard.a:
        * libWebKitSystemInterfaceSnowLeopard.a:
        * libWebKitSystemInterfaceTiger.a:

2009-07-01  Eric Carlson  <eric.carlson@apple.com>

        Reviewed by Simon Fraser.

        Update WebKitSystemInterface for <rdar://problem/7014990>

        * libWebKitSystemInterfaceLeopard.a:
        * libWebKitSystemInterfaceSnowLeopard.a:
        * libWebKitSystemInterfaceTiger.a:

2009-06-29  Eric Carlson  <eric.carlson@apple.com>

        Reviewed by Simon Fraser.

        Update WebKitSystemInterface for <rdar://problem/7014813>

        * WebKitSystemInterface.h:
        * libWebKitSystemInterfaceLeopard.a:
        * libWebKitSystemInterfaceSnowLeopard.a:
        * libWebKitSystemInterfaceTiger.a:

2009-06-25  Simon Fraser  <simon.fraser@apple.com>

        Rubber-stamped by Mark Rowe.
        
        <rdar://problem/6999737>
        
        Update the media controller images.

        * libWebKitSystemInterfaceLeopard.a:
        * libWebKitSystemInterfaceSnowLeopard.a:
        * libWebKitSystemInterfaceTiger.a:

2009-06-16  Simon Fraser  <simon.fraser@apple.com>

        Rubber-stamped by Anders Carlsson.

        Update WebKitSystemInterface for <rdar://problem/6937882>.

        * libWebKitSystemInterfaceLeopard.a:
        * libWebKitSystemInterfaceSnowLeopard.a:
        * libWebKitSystemInterfaceTiger.a:

2009-06-02  Anders Carlsson  <andersca@apple.com>

        Rubber-stamped by Mark Rowe.

        Update WebKitSystemInterface.

        * libWebKitSystemInterfaceLeopard.a:
        * libWebKitSystemInterfaceSnowLeopard.a:
        * libWebKitSystemInterfaceTiger.a:

2009-05-27  Mark Rowe  <mrowe@apple.com>

        Rubber-stamped by Dan Bernstein.

        Update WebKitSystemInterface.

        * libWebKitSystemInterfaceLeopard.a:
        * libWebKitSystemInterfaceSnowLeopard.a: Added.
        * libWebKitSystemInterfaceTiger.a:

2009-05-26  Anders Carlsson  <andersca@apple.com>

        Reviewed by Dan Bernstein.

        <rdar://problem/6901751> 
        REGRESSION (r35515): Tiger crash painting the selection on registration page of car2go.com

        Remove WKCGContextIsSafeToClip.
        
        * WebKitSystemInterface.h:
        * libWebKitSystemInterfaceTiger.a:

2009-05-21  Dan Bernstein  <mitz@apple.com>

        Rubber-stamped by Mark Rowe.

        - correct a copyright header accidently reverted in r43964

        * WebKitSystemInterface.h:

2009-05-21  Dan Bernstein  <mitz@apple.com>

        Reviewed by Anders Carlsson.

        - WebKitSystemInterface part of <rdar://problem/6901751> REGRESSION
          (r35515): Tiger crash painting the selection on registration page of
          car2go.com

        * WebKitSystemInterface.h:
        * libWebKitSystemInterfaceTiger.a:

2009-05-07  Simon Fraser  <simon.fraser@apple.com>

        Source changes reviewed by Darin Adler
        
        <rdar://problem/6864091> Endcap of media controls slider is fuzzy
        
        * libWebKitSystemInterfaceLeopard.a:
        * libWebKitSystemInterfaceTiger.a:

2009-04-28  Steve Falkenburg  <sfalken@apple.com>

        Fix extraneous warning about AnalyzeWithLargeStack not being defined in Windows builds.
        Indirected definition through a UserMacro.
        
        Reviewed by Mark Rowe.

        * win/tools/vsprops/common.vsprops:

2009-04-28  Steve Falkenburg  <sfalken@apple.com>

        Fix extraneous warning about PRODUCTION not being defined in Windows builds.
        Indirected definition for __PRODUCTION__ through a UserMacro.
        
        Reviewed by Mark Rowe.

        * win/tools/vsprops/common.vsprops:

2009-04-24  Simon Fraser  <simon.fraser@apple.com>

        Source changes reviewed by Darin Adler
        
        https://bugs.webkit.org/show_bug.cgi?id=22242
        
        Update WebKitSystemInterface for Mac with fixes for video controller drawing.

        * libWebKitSystemInterfaceLeopard.a:
        * libWebKitSystemInterfaceTiger.a:

2009-04-22  Ada Chan  <adachan@apple.com>

        Update WebKitSystemInterface with new method that maps CFNetwork error code to localized description.
        
        Reviewed by Darin Adler.

        * win/include/WebKitSystemInterface/WebKitSystemInterface.h:
        * win/lib/WebKitSystemInterface.lib:
        * win/lib/WebKitSystemInterface_debug.lib:

2009-04-20  Steve Falkenburg  <sfalken@apple.com>

        Separate JavaScriptCore.dll from WebKit.dll.
        Slight performance improvement or no change on benchmarks.
        
        Allows us to break a circular dependency between CFNetwork and WebKit on Windows,
        and simplifies standalone JavaScriptCore builds.

        Reviewed by Oliver Hunt.

        * win/tools/vsprops/common.vsprops: Add BUILDING_{project} preprocessor define.

2009-04-18  Pierre d'Herbemont  <pdherbemont@apple.com>

        Reviewed by Mark Rowe.

        <rdar://problem/6781295> video.buffered and video.seekable are not
        the same. video.buffered should return only what is buffered and
        not what is seekable

        * WebKitSystemInterface.h:
        * libWebKitSystemInterfaceLeopard.a:
        * libWebKitSystemInterfaceTiger.a:

2009-04-18  Pierre d'Herbemont  <pdherbemont@apple.com>

        Reviewed by Adele Peterson.
        
        <rdar://problem/6747241> work around QTKit no longer reaching
        QTMovieLoadStateComplete

        * WebKitSystemInterface.h:
        * libWebKitSystemInterfaceLeopard.a:
        * libWebKitSystemInterfaceTiger.a:

2009-04-15  Steve Falkenburg  <sfalken@apple.com>

        Updated WebKitSystemInterface for Windows.
        Changes needed for <rdar://problem/6785760>

        * win/include/WebKitSystemInterface/WebKitSystemInterface.h:
        * win/lib/WebKitSystemInterface.lib:
        * win/lib/WebKitSystemInterface_debug.lib:

2009-04-14  Mark Rowe  <mrowe@apple.com>

        Update WebKitSystemInterface so that the Tiger portion supports PowerPC.

        * libWebKitSystemInterfaceLeopard.a:
        * libWebKitSystemInterfaceTiger.a:

2009-04-13  Antti Koivisto  <antti@apple.com>

        Reviewed by Darin Adler.
        
        <rdar://problem/6740294> Increase the connection count per host

        * WebKitSystemInterface.h:
        * libWebKitSystemInterfaceLeopard.a:
        * libWebKitSystemInterfaceTiger.a:

2009-04-10  Eric Carlson  <eric.carlson@apple.com>

        WebKitSystemInterface changes for <rdar://problem/6646998>

        * libWebKitSystemInterfaceLeopard.a:
        * libWebKitSystemInterfaceTiger.a:

2009-04-10  Simon Fraser  <simon.fraser@apple.com>

        Fix the leopard build by updating WebKitSystemInterface.

        * WebKitSystemInterface.h:
        * libWebKitSystemInterfaceLeopard.a:

2009-03-30  Steve Falkenburg  <sfalken@apple.com>

        Bump version to 530.

        * win/tools/scripts/VERSION:

2009-03-26  Adam Roben  <aroben@apple.com>

        Remove SafariThemeConstants.h, which is now provided by
        WebKitSupportLibrary

        * win/include/SafariTheme: Removed.
        * win/include/SafariTheme/SafariThemeConstants.h: Removed.

2009-03-07  Dan Bernstein  <mitz@apple.com>

        Reviewed by Mark Rowe.

        - WebKitSystemInterface part of removing build-time and run-time support
          for legacy versions of CFNetwork and Core Graphics

        * win/include/WebKitSystemInterface/WebKitSystemInterface.h:
        * win/lib/WebKitSystemInterface.lib:
        * win/lib/WebKitSystemInterface_debug.lib:

2009-01-30  Dan Bernstein  <mitz@apple.com>

        Reviewed by Timothy Hatcher.

        - <rdar://problem/6545912> expose the build number in autoversion.h

        * win/tools/scripts/auto-version.sh: Added a #define __BUILD_NUMBER__
        with the full build number.

2009-01-08  Dan Bernstein  <mitz@apple.com>

        Reviewed by Adam Roben.

        - WebKitSystemInterface changes to support Core Graphics native glyph drawing

        * win/include/WebKitSystemInterface/WebKitSystemInterface.h:
        * win/lib/WebKitSystemInterface.lib:
        * win/lib/WebKitSystemInterface_debug.lib:

2008-11-11  Ada Chan  <adachan@apple.com>

        Fix: https://bugs.webkit.org/show_bug.cgi?id=22187
        Bug 22187: CLEARTYPE_QUALITY flag is not supported on Win2000
        
        Update window versions to correspond to Windows XP.

        Reviewed by Steve Falkenburg.

        * win/tools/vsprops/common.vsprops:

2008-10-23  Anders Carlsson  <andersca@apple.com>

        Reviewed by John Sullivan.

        Fix <rdar://problem/6306513> by adding a workaround for <rdar://problem/6304600>.

        * libWebKitSystemInterfaceLeopard.a:
        * libWebKitSystemInterfaceTiger.a:

2008-10-08  Mark Rowe  <mrowe@apple.com>

        Rubber-stamped by Jon Honeycutt.

        Remove restriction on version number ending in a 4.

        * win/tools/scripts/auto-version.sh:

2008-10-07  Anders Carlsson  <andersca@apple.com>

        Reviewed by Mitz Pettel.

        Update WebKitSystemInterface.
        
        * libWebKitSystemInterfaceLeopard.a:
        * libWebKitSystemInterfaceTiger.a:

2008-09-09  Dan Bernstein  <mitz@apple.com>

        Reviewed by Darin Adler.

        - WebKitLibraries part of <rdar://problem/6206244> Use alternate character-to-glyph interface on Leopard

        * WebKitSystemInterface.h:
        * libWebKitSystemInterfaceLeopard.a:

2008-09-04  Adam Roben  <aroben@apple.com>

        Ignore warning LNK4221 on Windows

        This warning is emitted when an object file with no public symbols is
        passed to the linker/librarian. This often occurs in WebCore for files
        that have been disabled via ENABLE()/USE() macros.

        Rubberstamped by Anders Carlsson.

        * win/tools/vsprops/common.vsprops: Ignore warning LNK4221.

2008-08-27  Timothy Hatcher  <timothy@apple.com>

        Adds the WKAdvanceDefaultButtonPulseAnimation function.

        <rdar://problem/6173530> Add Mac support for -webkit-appearance: default-button

        Reviewed by Adele Peterson.

        * WebKitSystemInterface.h: Added WKAdvanceDefaultButtonPulseAnimation.
        * libWebKitSystemInterfaceLeopard.a: Updated.
        * libWebKitSystemInterfaceTiger.a: Updated.

2008-08-26  Adam Roben  <aroben@apple.com>

        Disable a truncation warning that is disabled/doesn't exist on Mac

        This warning was firing when initializing floats from double literals.
        I haven't yet found any other situation that would cause this warning
        to arise.

        Reviewed by Sam Weinig.

        * win/tools/vsprops/common.vsprops: Turn off warning C4305.

2008-07-20  Steve Falkenburg  <sfalken@apple.com>

        Build fix.

        * win/tools/vsprops/common.vsprops:

2008-07-08  Dan Bernstein  <mitz@apple.com>

        Reviewed by John Sullivan.

        - WebKitSystemInterface part of <rdar://problem/6008409> Need a way to disable updates in offscreen views

        * WebKitSystemInterface.h: Added WKWindowWillOrderOnScreenNotification.
        * libWebKitSystemInterfaceLeopard.a: Updated.
        * libWebKitSystemInterfaceTiger.a: Updated.

2008-07-01  Steve Falkenburg  <sfalken@apple.com>

        Bump version numbers.
        
        Reviewed by Mark Rowe.

        * win/tools/scripts/PRODUCTVERSION:
        * win/tools/scripts/VERSION:

2008-05-13  Dan Bernstein  <mitz@apple.com>

        Reviewed by John Sullivan.

        - WebKitSystemInterface support for <rdar://problem/5725912> improve render quality of transformed text

        * libWebKitSystemInterfaceLeopard.a: Improved glyph positioning in
        transformed graphics contexts.
        * win/include/WebKitSystemInterface/WebKitSystemInterface.h: Added
        wkSetCGContextFontRenderingStyle().
        * win/lib/WebKitSystemInterface.lib: Updated.
        * win/lib/WebKitSystemInterface_debug.lib: Updated.

2008-05-09  Adam Roben  <aroben@apple.com>

        Disable a MSVC warning

        Reviewed by Darin Adler.

        * win/tools/vsprops/common.vsprops: Add warning 4503 to the list of
        disabled warnings. It's a warning about decorated names being longer
        than MSVC's limit of 4096 characters. This warning doesn't indicate a
        correctness problem, but these truncated decorated names will be
        harder to recognize during debugging or when they appear in linker
        errors.

2008-04-28  Darin Adler  <darin@apple.com>

        Reviewed by Adam.

        - fix Windows build

        * win/tools/vsprops/common.vsprops: Add warning 4344 to the list of disabled warnings.
        It's really a warning about a bug they fixed in MSVC -- not helpful to us in WebKit.

2008-04-24  Mark Rowe  <mrowe@apple.com>

        Reviewed by Sam Weinig.

        Remove code for calculating the glyph cache size.

        * WebKitSystemInterface.h: Remove unused symbol.
        * libWebKitSystemInterfaceLeopard.a:
        * libWebKitSystemInterfaceTiger.a:

2008-03-28  Steve Falkenburg  <sfalken@apple.com>

        Versioning.

        * win/tools/scripts/PRODUCTVERSION:

2008-03-26  Adam Roben  <aroben@apple.com>

        Windows build fix after r31322

        * win/include/WebKitSystemInterface/WebKitSystemInterface.h: Updated.
        * win/lib/WebKitSystemInterface.lib: Updated.
        * win/lib/WebKitSystemInterface_debug.lib: Updated.

2008-03-26  Mark Rowe  <mrowe@apple.com>

        Reviewed by David Hyatt.

        Make the Ahem font antialias correctly on Acid3 on Tiger.

        * WebKitSystemInterface.h:
        * libWebKitSystemInterfaceTiger.a:

2008-03-19  Mark Rowe  <mrowe@apple.com>

        Rubber-stamped by Sam Weinig.

        Fix http://bugs.webkit.org/show_bug.cgi?id=17816.
        Bug 17816: libWebCoreSQLite3.a is 2-architecture universal binary (not 4-architecture)

        * libWebCoreSQLite3.a:  Land a 4-way fat binary.

2008-03-12  Steve Falkenburg  <sfalken@apple.com>

        New version of WebKitSystemInterface.lib with
        more compiler warnings suppressed.

        * win/lib/WebKitSystemInterface.lib:
        * win/tools/vsprops/common.vsprops:

2008-03-12  Dan Bernstein  <mitz@apple.com>

        Reviewed by Darin Adler and Sam Weinig.

        - <rdar://problem/4433248> use CoreText API instead of SPI on Leopard

        * WebKitSystemInterface.h:
        * libWebKitSystemInterfaceLeopard.a:

2008-03-11  Steve Falkenburg  <sfalken@apple.com>

        Disable two PGO/LTCG specific warnings.
        
        Reviewed by Oliver.

        * win/tools/vsprops/common.vsprops:

2008-02-29  Mark Rowe  <mrowe@apple.com>

        Update Tiger version of WebKitSystemInterface to match r30690.

        * libWebKitSystemInterfaceTiger.a:

2008-02-29  Adele Peterson  <adele@apple.com>

        Reviewed by Mark.

        Auto-generate image arrays.

        * libWebKitSystemInterfaceLeopard.a:

2008-02-29  Mark Rowe  <mrowe@apple.com>

        Reviewed by Anders Carlsson.

        Replace use of WKPathFromFont with implementation in terms of public API.

        * WebKitSystemInterface.h:  Remove unused symbol.
        * libWebKitSystemInterfaceLeopard.a:
        * libWebKitSystemInterfaceTiger.a:

2008-02-29  Mark Rowe  <mrowe@apple.com>

        Reviewed by Oliver Hunt.

        Fix spelling of "request" in name of WKNSURLProtocolClassForRequest.

        * WebKitSystemInterface.h:
        * libWebKitSystemInterfaceLeopard.a:
        * libWebKitSystemInterfaceTiger.a:

2008-02-29  Mark Rowe  <mrowe@apple.com>

        Reviewed by Oliver Hunt.

        Don't use WKSupportsMultipartXMixedReplace on Leopard as multipart/x-mixed-replace is always handled by NSURLRequest.

        * WebKitSystemInterface.h:
        * libWebKitSystemInterfaceLeopard.a:

2008-02-29  Mark Rowe  <mrowe@apple.com>

        Reviewed by Oliver Hunt and Oliver Hunt.

        <rdar://problem/4753845> WebKit should use CGEventSourceSecondsSinceLastEventType in place of WKSecondsSinceLastInputEvent SPI.

        * WebKitSystemInterface.h:  Remove unused symbol.
        * libWebKitSystemInterfaceLeopard.a:
        * libWebKitSystemInterfaceTiger.a:

2008-02-28  Mark Rowe  <mrowe@apple.com>

        Reviewed by Dan Bernstein.

        Remove two unused functions from WebKitSystemInterface.

        * WebKitSystemInterface.h:  Remove WKPreferRGB32Key and WKGetDefaultGlyphForChar as they are unused. Also remove
        a duplicate declaration of WKSecondsSinceLastInputEvent.
        * libWebKitSystemInterfaceLeopard.a:
        * libWebKitSystemInterfaceTiger.a:

2008-02-28  Mark Rowe  <mrowe@apple.com>

        Reviewed by Dave Hyatt.

        Make use of new CGFont APIs on Leopard rather than making a WebKitSystemInterface call.

        * WebKitSystemInterface.h:  Only declare WKGetFontMetrics on Tiger.
        * libWebKitSystemInterfaceLeopard.a:  Update for removal of WKGetFontMetrics.

2008-02-27  Brady Eidson  <beidson@apple.com>

        Tiger build fix

        * libWebKitSystemInterfaceTiger.a:

2008-02-27  Brady Eidson  <beidson@apple.com>

        Reviewed by Mark Rowe

        Removed some unused methods:
        WKGetNSURLResponseCalculatedExpiration
        WKGetNSURLResponseMustRevalidate

        * WebKitSystemInterface.h:
        * libWebKitSystemInterfaceLeopard.a:
        * libWebKitSystemInterfaceTiger.a:

2008-02-13  Adam Roben  <aroben@apple.com>

        * win/tools/scripts/auto-version.sh: Removed a redundant symbol.

2008-02-12  Adam Roben  <aroben@apple.com>

        Clean up auto-version.sh a bit

        It now does quite a bit less file I/O and many fewer fork/exec pairs.
        It's also quite a bit easier to read.

        Reviewed by Steve.

        * win/tools/scripts/auto-version.sh:

2008-02-12  Steve Falkenburg  <sfalken@apple.com>

        Versioning script change.

        * win/tools/scripts/auto-version.sh:

2008-02-07  Ada Chan  <adachan@apple.com>

        Added 4 new methods:
        wkSetClientCertificateInSSLProperties, 
        wkCanAccessCFURLRequestHTTPBodyParts,
        wkCFURLRequestCopyHTTPRequestBodyParts,
        wkCFURLRequestSetHTTPRequestBodyParts

        Rubber-stamped by Steve.

        * win/include/WebKitSystemInterface/WebKitSystemInterface.h:
        * win/lib/WebKitSystemInterface.lib:
        * win/lib/WebKitSystemInterface_debug.lib:

2008-02-04  Timothy Hatcher  <timothy@apple.com>

        <rdar://problem/5722735> Merge fix for SQLITE_FULL error
        is given even if the max_page_count is increased (2920)

        * libWebCoreSQLite3.a:

2008-02-01  Steve Falkenburg  <sfalken@apple.com>

        <rdar://problem/5717523> Don't set DEP opt-in flag (data execution prevention) since it is incompaible with the video plugin used on CNN.com
        
        Rubber-stamped by Jon Honeycutt.

        * win/tools/vsprops/common.vsprops:

2008-01-29  Mark Rowe  <mrowe@apple.com>

        Reviewed by Tim Hatcher.

        <rdar://problem/5600926> WebCore on Tiger must link to its own copy of SQLite 3.4 or newer (so HTML database behavior will be correct).

        * WebCoreSQLite3/sqlite3.h: Added.
        * WebCoreSQLite3/sqlite3ext.h: Added.
        * libWebCoreSQLite3.a: Added.

2008-01-29  Alexey Proskuryakov  <ap@webkit.org>

        Debug (external) build fix.

        Removed _DEBUG preprocessor definition, which indicates that debug libraries are used (while they aren't).
        This preprocessor definition is automatically set by Visual Studio as needed anyway.

        * win/tools/vsprops/debug.vsprops:

2008-01-17  Steve Falkenburg  <sfalken@apple.com>

        Add preprocessor define accidently dropped in my unification,
        and required by some builds.  Fixes an issue that caused both
        debug and release DLLs to be loaded.
        
        Rubber-stamped by Jon Honeycutt.

        * win/tools/vsprops/debug_internal.vsprops:

2008-01-16  Steve Falkenburg  <sfalken@apple.com>

        Use recommended security-related compiler settings.
        
        Reviewed by Adam.

        * win/tools/vsprops/common.vsprops:

2008-01-16  Steve Falkenburg  <sfalken@apple.com>

        Build fix.

        * win/tools/vsprops/release.vsprops:

2008-01-15  Adele Peterson  <adele@apple.com>

        Reviewed by Adam and Antti.

        Updated libraries for <rdar://problem/5619062> Add load progress indicator to video controls

        * WebKitSystemInterface.h:
        * libWebKitSystemInterfaceLeopard.a:
        * libWebKitSystemInterfaceTiger.a:
        * win/include/SafariTheme: Added.
        * win/include/SafariTheme/SafariThemeConstants.h: Added. Placeholder empty header until we release an updated WebKitSupportLibrary.

2008-01-14  Steve Falkenburg  <sfalken@apple.com>

        Use shared vsprops for most vcproj properties.
        
        Reviewed by Darin Adler.

        * win/tools/vsprops/common.vsprops:
        * win/tools/vsprops/debug.vsprops:
        * win/tools/vsprops/debug_internal.vsprops:
        * win/tools/vsprops/release.vsprops:

2008-01-11  Steve Falkenburg  <sfalken@apple.com>

        Share common files across projects.
        
        Unify vsprops files
        Debug:          common.vsprops, debug.vsprops
        Debug_Internal: common.vsprops, debug.vsprops, debug_internal.vsprops
        Release:        common.vsprops, release.vsprops
        
        Shared properties can go into common.vsprops, shared debug settings can go into debug.vsprops.
        debug_internal.vsprops will be mostly empty except for file path prefix modifiers.

        Moved auto-version.sh, VERSION, PRODUCTVERSION to tools.

        Reviewed by Adam Roben.

        * win/tools/WinTools.make:
        * win/tools/scripts: Added.
        * win/tools/scripts/PRODUCTVERSION: Added.
        * win/tools/scripts/VERSION: Added.
        * win/tools/scripts/auto-version.sh: Copied from WebCore/WebCore.vcproj/auto-version.sh.
        * win/tools/vsprops/debug.vsprops:
        * win/tools/vsprops/debug_internal.vsprops: Added.
        * win/tools/vsprops/release.vsprops:

2008-01-11  Steve Falkenburg  <sfalken@apple.com>

        Add shared vsprops to help unify our Windows tools settings.

        Reviewed by Hyatt.

        * win/tools: Added.
        * win/tools/WinTools.make: Added.
        * win/tools/vsprops: Added.
        * win/tools/vsprops/common.vsprops: Added.
        * win/tools/vsprops/debug.vsprops: Added.
        * win/tools/vsprops/release.vsprops: Added.

2008-01-07  Mark Rowe  <mrowe@apple.com>

        Update Tiger library to a G3-friendly version.

        * libWebKitSystemInterfaceTiger.a:

2008-01-07  Adele Peterson  <adele@apple.com>

        Reviewed by Antti, Adam, and Mitz.

        WebKitLibraries part of fix for 
        <rdar://problem/5619073> Updated look for <video> controls
        <rdar://problem/5619057> Add volume control to video controls

        * WebKitSystemInterface.h:
        * libWebKitSystemInterfaceLeopard.a:
        * libWebKitSystemInterfaceTiger.a:

2008-01-03  Mark Rowe  <mrowe@apple.com>

        Update Tiger library to a G3-friendly version.

        * libWebKitSystemInterfaceTiger.a:

2008-01-03  Adele Peterson  <adele@apple.com>

        Update libraries for <rdar://problem/4106190> Include "Where from" metadata in drag-and-dropped images

        * WebKitSystemInterface.h:
        * libWebKitSystemInterfaceLeopard.a:
        * libWebKitSystemInterfaceTiger.a:

2007-12-21  Mark Rowe  <mrowe@apple.com>

        Rubber-stamped by Dan Bernstein.

        Fix http://bugs.webkit.org/show_bug.cgi?id=16549.
        Bug 16549: WebKit nightly build failing to launch on PowerPC G3s

        * libWebKitSystemInterfaceTiger.a: Update to a G3-friendly version.

2007-12-07  Dan Bernstein  <mitz@apple.com>

        Reviewed by Darin Adler.

        - updated system interface for fixing <rdar://problem/5499918> REGRESSION: insertion point in input field with custom border cuts holes in focus ring interior edges

        * WebKitSystemInterface.h:
        * libWebKitSystemInterfaceLeopard.a:
        * libWebKitSystemInterfaceTiger.a:

2007-11-27  John Sullivan  <sullivan@apple.com>

        Fixed 5614525, caused by a recent bug in WKGetExtensionsForMIMEType
        that affects Safari.
        
        reviewed by Kevin Decker

        * libWebKitSystemInterfaceLeopard.a:
        * libWebKitSystemInterfaceTiger.a:

2007-11-26  Timothy Hatcher  <timothy@apple.com>

        Reviewed by Adam Roben.

        Bug 16137: Web Inspector window on Leopard should have a unified toolbar and window title
        http://bugs.webkit.org/show_bug.cgi?id=16137

        Add a new function to make bottom window corners square for textured windows.

        * WebKitSystemInterface.h:
        * libWebKitSystemInterfaceTiger.a:
        * libWebKitSystemInterfaceLeopard.a:

2007-11-23  Adam Roben  <aroben@apple.com>

        Add wkSetPatternPhaseInUserSpace to WebKitSystemInterface on Windows

        Reviewed by Tim.

        * win/include/WebKitSystemInterface/WebKitSystemInterface.h: Added
        declaration.
        * win/lib/WebKitSystemInterface.lib: Updated.
        * win/lib/WebKitSystemInterface_debug.lib: Updated.

2007-11-16  Anders Carlsson  <andersca@apple.com>

        Reviewed by Adam.

        <rdar://problem/5603832>
        XMLHttpRequest readyState 3 & responseText buffer issues.

        Add wkSetCFURLRequestShouldContentSniff.
        
        * win/include/WebKitSystemInterface/WebKitSystemInterface.h:
        * win/lib/WebKitSystemInterface.lib:
        * win/lib/WebKitSystemInterface_debug.lib:

2007-11-05  Antti Koivisto  <antti@apple.com>

        Reviewed by Sam.
        
        Update WKQTMovieViewSetDrawSynchronously.

        * libWebKitSystemInterfaceLeopard.a:
        * libWebKitSystemInterfaceTiger.a:

2007-11-02  Antti Koivisto  <antti@apple.com>

        Reviewed by Darin Adler.
        
        Update to add WKQTMovieViewSetDrawSynchronously

        * WebKitSystemInterface.h:
        * libWebKitSystemInterfaceLeopard.a:
        * libWebKitSystemInterfaceTiger.a:

2007-10-26  Adele Peterson  <adele@apple.com>

        Reviewed by Tim Hatcher.

        Updating header too for WKDrawCapsLockIndicator.

        * WebKitSystemInterface.h:

2007-10-26  Adele Peterson  <adele@apple.com>

        Reviewed by Oliver.

        Adding WKDrawCapsLockIndicator in preparation for fixing the caps lock indicator.

        * libWebKitSystemInterfaceLeopard.a:
        * libWebKitSystemInterfaceTiger.a:

2007-10-25  Adam Roben  <aroben@apple.com>

        Add wkSetPatternBaseCTM.

        * win/include/WebKitSystemInterface/WebKitSystemInterface.h:
        * win/lib/WebKitSystemInterface.lib:
        * win/lib/WebKitSystemInterface_debug.lib:

2007-10-25  Sam Weinig  <sam@webkit.org>

        Fix the windows build.

        * win/lib/WebKitSystemInterface.lib:
        * win/lib/WebKitSystemInterface_debug.lib:

2007-10-25  Timothy Hatcher  <timothy@apple.com>

        Add WKSetPatternBaseCTM.

        * WebKitSystemInterface.h:
        * libWebKitSystemInterfaceLeopard.a:
        * libWebKitSystemInterfaceTiger.a:

2007-10-25  Timothy Hatcher  <timothy@apple.com>

        Reviewed by Adam.

        Update the Leopard WebKitSystemInterface to be 4-way univeral to include 64-bit.

        * libWebKitSystemInterfaceLeopard.a:

2007-10-25  Sam Weinig  <sam@webkit.org>

        Added wrapper for getting the foundation cache directory.

        Reviewed by Adam Roben.

        * win/include/WebKitSystemInterface/WebKitSystemInterface.h:
        * win/lib/WebKitSystemInterface.lib:
        * win/lib/WebKitSystemInterface_debug.lib:

2007-10-24  Adam Roben  <aroben@apple.com>

        Added some font-related functions needed for <rdar://5549919>

        Reviewed by Ada.

        * win/include/WebKitSystemInterface/WebKitSystemInterface.h:
        * win/lib/WebKitSystemInterface.lib:
        * win/lib/WebKitSystemInterface_debug.lib:

2007-10-24  Timothy Hatcher  <timothy@apple.com>

        Reviewed by Mark Rowe.

        <rdar://problem/5069711> OpenSource version of libWebKitSystemInterface.a is Tiger only, causes issues if used on Leopard

        Add system specific versions of WebKitSystemInterface.

        * libWebKitSystemInterface.a: Removed.
        * libWebKitSystemInterfaceLeopard.a: Added.
        * libWebKitSystemInterfaceTiger.a: Added.

2007-10-11  Ada Chan  <adachan@apple.com>

        <rdar://problem/5534421>
        Added wkGetDefaultHTTPCookieStorage().  Updated libraries.

        Reviewed by Darin Adler.

        * win/include/WebKitSystemInterface/WebKitSystemInterface.h:
        * win/lib/WebKitSystemInterface.lib:
        * win/lib/WebKitSystemInterface_debug.lib:

2007-09-27  Sam Weinig  <sam@webkit.org>

        Build fix. Ran update-webkitsysteminterface script on Tiger, because
        the resulting binary differs when built on Tiger.

        * libWebKitSystemInterface.a:

2007-09-27  David Hyatt  <hyatt@apple.com>

        Update WebKitSYstemInterface for @font-face changes.

        * WebKitSystemInterface.h:
        * libWebKitSystemInterface.a:

2007-09-18  Geoffrey Garen  <ggaren@apple.com>

        Build fix. Ran update-webkitsysteminterface script on Tiger, because
        the resulting binary differs when built on Tiger. See 
        <rdar://problem/5490613>.

        * libWebKitSystemInterface.a:

2007-09-18  Geoffrey Garen  <ggaren@apple.com>

        Build fix. Ran update-webkitsysteminterface script.

        * WebKitSystemInterface.h:
        * libWebKitSystemInterface.a:

2007-08-28  Anders Carlsson  <andersca@apple.com>

        Add WKSetNSURLRequestShouldContentSniff.
        
        * WebKitSystemInterface.h:
        * libWebKitSystemInterface.a:

2007-08-28  Ada Chan  <adachan@apple.com>

        <rdar://problem/4876242> Added SPI to fetch SSL certificate information.
        Updated libraries.
        
        Reviewed by Adam.

        * win/include/WebKitSystemInterface/WebKitSystemInterface.h:
        * win/lib/WebKitSystemInterface.lib:
        * win/lib/WebKitSystemInterface_debug.lib:

2007-07-23  Ada Chan  <adachan@apple.com>

        Reviewed by Steve.
        
        Update WebKitSystemInterface.{h,lib}.

        * win/include/WebKitSystemInterface/WebKitSystemInterface.h:
        * win/lib/WebKitSystemInterface.lib:
        * win/lib/WebKitSystemInterface_debug.lib:

2007-07-19  Ada Chan  <adachan@apple.com>

        Rubber-stamped by Adam.
        
        Update libraries.

        * win/lib/WebKitSystemInterface.lib:
        * win/lib/WebKitSystemInterface_debug.lib:

2007-07-06  Adam Roben  <aroben@apple.com>

        Update WebKitSystemInterface.{h,lib} for <rdar://problem/5301994>

        Reviewed by Alice.

        * win/include/WebKitSystemInterface/WebKitSystemInterface.h:
        * win/lib/WebKitSystemInterface.lib:
        * win/lib/WebKitSystemInterface_debug.lib:

2007-06-29  Antti Koivisto  <antti@apple.com>

        Reviewed by Maciej.
        
        Added WKQTMovieDataRate and WKQTMovieMaxTimeLoaded

        * WebKitSystemInterface.h:
        * libWebKitSystemInterface.a:

2007-03-29  Beth Dakin  <bdakin@apple.com>

        Rubber-stamped by Adam.

        Keep OpenSource building.

        * WebKitSystemInterface.h:
        * libWebKitSystemInterface.a:

2007-03-28  Antti Koivisto  <antti@apple.com>

        Update libWebKitSystemInterface, previous version was out of date.

        * libWebKitSystemInterface.a:

2007-03-27  Antti Koivisto  <antti@apple.com>

        Reviewed by Darin Adler.
        
        Added wkGetWheelEventDeltas

        * WebKitSystemInterface.h:
        * libWebKitSystemInterface.a:

2007-03-07  Mark Rowe  <mrowe@apple.com>

        Build fix.  Rebuild against 10.4 SDK.

        * libWebKitSystemInterface.a:

2007-03-06  Kevin Decker  <kdecker@apple.com>

        Reviewed by Brady

        Fixed: <rdar://problem/4126976> private keys imported by WebKit should not be accessible by all applications

        * libWebKitSystemInterface.a:

2007-02-21  Anders Carlsson  <acarlsson@apple.com>

        Add new version with WKCGContextIsBitmapContext.
        
        * WebKitSystemInterface.h:
        * libWebKitSystemInterface.a:

2006-12-16  Adele Peterson  <adele@apple.com>

        Reviewed by Adam.

        WebKitLibraries part of fix for:
        <rdar://problem/4463829> Switch to use new search field implementation for <input type="search">

        Added wkDrawTextFieldCellFocusRing.

        * WebKitSystemInterface.h:
        * libWebKitSystemInterface.a:

2006-10-11  Darin Adler  <darin@apple.com>

        Reviewed by John Sullivan.

        * WebKitSystemInterface.h: Updated to a C++-compatible version.

2006-08-31  Adele Peterson  <adele@apple.com>

        Reviewed by John Sullivan.

        Removed wkSecureEventInput and wkSetSecureEventInput, since this can be done with API.

        * WebKitSystemInterface.h:
        * libWebKitSystemInterface.a:

2006-08-30  Adele Peterson  <adele@apple.com>

        Reviewed by Hyatt.

        Updated for http://bugs.webkit.org/show_bug.cgi?id=10575
        Enable secure input mode for new password fields

        * WebKitSystemInterface.h: Added WKSetSecureEventInput and WKSecureEventInput;
        * libWebKitSystemInterface.a:

2006-07-09  Anders Carlsson  <acarlsson@apple.com>

        Reviewed by Darin Adler.

        * WebKitSystemInterface.h:
        * libWebKitSystemInterface.a:
        Add WKPathFromFont.
        
2006-07-05  Adele Peterson  <adele@apple.com>

        Reviewed by Maciej and Hyatt.

        * WebKitSystemInterface.h: Updated.
        * libWebKitSystemInterface.a: Updated.

2006-06-16  Adele Peterson  <adele@apple.com>

        Reviewed by Alice.

        * WebKitSystemInterface.h: Added WKDrawBezeledTextArea().
        * libWebKitSystemInterface.a: ditto.

2006-04-01  Eric Seidel  <eseidel@apple.com>

        * libWebKitSystemInterface.a: commit a universal binary.

2006-04-01  Darin Adler  <darin@apple.com>

        Reviewed by Beth.

        * libWebKitSystemInterface.a: Changed alpha in the focus-ring drawing
        code to use the system default alpha.

2006-03-17  Eric Seidel  <eseidel@apple.com>

        * libWebKitSystemInterface.a: commit a universal binary.

2006-03-17  Adele Peterson  <adele@apple.com>

        * WebKitSystemInterface.h: Added WKDrawBezeledTextFieldCell()
        * libWebKitSystemInterface.a: ditto

2006-02-28  John Sullivan  <sullivan@apple.com>

        * WebKitSystemInterface.h: Removed WKMouseIsDown()
        * libWebKitSystemInterface.a: ditto

2006-02-23  Timothy Hatcher  <timothy@apple.com>

        New build to fix the i386 arch. (The _cuEnc64 symbol was missing.)

        * libWebKitSystemInterface.a:

2006-02-19  Darin Adler  <darin@apple.com>

        * WebKitSystemInterface.h: Added WKDrawFocusRing.
        * libWebKitSystemInterface.a: Ditto.

2006-02-06  John Sullivan  <sullivan@apple.com>

        * WebKitSystemInterface.h:
        * libWebKitSystemInterface.a:
        removed WKExecutableLinkedInTigerOrEarlier

2005-11-01  Darin Adler  <darin@apple.com>

        * libWebKitSystemInterface.a: Updated.

2005-10-04  Maciej Stachowiak  <mjs@apple.com>

        - updated

        * WebKitSystemInterface.h:
        * libWebKitSystemInterface.a:

2005-09-08  Justin Garcia  <justin.garcia@apple.com>

        * WebKitSystemInterface.h: Update to latest
        * libWebKitSystemInterface.a: ditto

2005-09-04  Darin Adler  <darin@apple.com>

        * WebKitSystemInterface.h: Update to latest
        * libWebKitSystemInterface.a: Ditto.

2005-08-07  Darin Adler  <darin@apple.com>

        * libWebKitSystemInterface.a: Universal binary.
        * WebKitSystemInterface.h: Updated for calls that Eric recently removed.

2005-07-01  John Sullivan  <sullivan@apple.com>

        - added WKExecutableLinkedInTigerOrEarlier

        * WebKitSystemInterface.h:
        * libWebKitSystemInterface.a:

2005-06-06  Maciej Stachowiak  <mjs@apple.com>

        - updated for crashing bugfix

        * libWebKitSystemInterface.a:

2005-06-06  Maciej Stachowiak  <mjs@apple.com>

        - updated

        * WebKitSystemInterface.h:
        * libWebKitSystemInterface.a:

2005-06-06  Maciej Stachowiak  <mjs@apple.com>

        - updated

        * WebKitSystemInterface.h:
        * libWebKitSystemInterface.a:

2005-06-06  Maciej Stachowiak  <mjs@apple.com>

        - updated

        * WebKitSystemInterface.h:
        * libWebKitSystemInterface.a:

2005-06-06  Maciej Stachowiak  <mjs@apple.com>

        - updated

        * WebKitSystemInterface.h:
        * libWebKitSystemInterface.a:

2005-06-06  Maciej Stachowiak  <mjs@apple.com>

        - updated

        * WebKitSystemInterface.h:
        * libWebKitSystemInterface.a:

2005-06-06  Maciej Stachowiak  <mjs@apple.com>

        - updated

        * WebKitSystemInterface.h:
        * libWebKitSystemInterface.a:

2005-06-06  Maciej Stachowiak  <mjs@apple.com>

        - updated

        * WebKitSystemInterface.h:
        * libWebKitSystemInterface.a:

2005-06-06  Maciej Stachowiak  <mjs@apple.com>

        - updated

        * WebKitSystemInterface.h:
        * libWebKitSystemInterface.a:

2005-06-05  Maciej Stachowiak  <mjs@apple.com>

        - added a few more bits of SPI

        * WebKitSystemInterface.h:
        * libWebKitSystemInterface.a:

2005-06-05  Maciej Stachowiak  <mjs@apple.com>

        - added file type and NSURLResponse caching SPI

        * WebKitSystemInterface.h:
        * libWebKitSystemInterface.a:

2005-06-05  Maciej Stachowiak  <mjs@apple.com>

        - initial checkin of WebKitSystemInterface binary

        * WebKitSystemInterface.h: Added.
        * libWebKitSystemInterface.a: Added.
<|MERGE_RESOLUTION|>--- conflicted
+++ resolved
@@ -1,26 +1,3 @@
-<<<<<<< HEAD
-2009-10-19  Marshall Culpepper  <mculpepper@appcelerator.com>
-
-        Reviewed by Eric Seidel.
-
-        added cairo include and lib directories to debug_wincairo.vsprops
-        https://bugs.webkit.org/show_bug.cgi?id=29831
-
-        * win/tools/vsprops/debug_wincairo.vsprops:
-
-2009-10-16  Steve Falkenburg  <sfalken@apple.com>
-
-        Reviewed by Dan Bernstein.
-
-        https://bugs.webkit.org/show_bug.cgi?id=30456
-        Fixes for new Debug_All Windows build configuration.
-
-        * win/tools/vsprops/debug_all.vsprops:
-        Define DEBUG_ALL in Debug_All configuration.
-        Continue to define USE_DEBUG_SAFARI_THEME for open source SafariTheme header usage.
-
-=======
->>>>>>> 5236be27
 2009-10-16  Steve Falkenburg  <sfalken@apple.com>
 
         Reviewed by Adam Roben.
