--- conflicted
+++ resolved
@@ -27,10 +27,7 @@
 #include "WebChromeClient.h"
 
 #include "COMPropertyBag.h"
-<<<<<<< HEAD
-=======
 #include "COMVariantSetter.h"
->>>>>>> 7fea7e62
 #include "WebElementPropertyBag.h"
 #include "WebFrame.h"
 #include "WebHistory.h"
@@ -202,49 +199,32 @@
         if (hr != E_NOTIMPL)
             return 0;
     }
-<<<<<<< HEAD
-    Page* page = 0;
-    IWebUIDelegate* uiDelegate = 0;
-    IWebMutableURLRequest* request = WebMutableURLRequest::createInstance(frameLoadRequest.resourceRequest());
-
-    if (SUCCEEDED(m_webView->uiDelegate(&uiDelegate))) {
-        HashMap<String, int> map;
-		map.set("fullscreen", features.fullscreen);
-		map.set("resizable", features.resizable);
-		if (features.xSet) {
-		    map.set("x", features.x);
-		}
-		if (features.ySet) {
-		    map.set("y", features.y);
-		}
-		if (features.widthSet) {
-		    map.set("width", features.width);
-		}
-		if (features.heightSet) {
-		    map.set("height", features.height);
-		}
-		
-		COMPtr<COMPropertyBag<int> > windowFeatures;
-		windowFeatures.adoptRef(COMPropertyBag<int>::createInstance(map));
-
-        IWebView* webView = 0;
-        if (SUCCEEDED(uiDelegate->createWebViewWithRequest(m_webView, request, windowFeatures.get(), &webView))) {
-            page = core(webView);
-            webView->Release();
-        }
+
+    HashMap<String, int> map;
+    map.set("fullscreen", features.fullscreen);
+    map.set("resizable", features.resizable);
+    if (features.xSet) {
+        map.set("x", features.x);
+    }
+    if (features.ySet) {
+        map.set("y", features.y);
+    }
+    if (features.widthSet) {
+        map.set("width", features.width);
+    }
+    if (features.heightSet) {
+        map.set("height", features.height);
+    }
     
-        uiDelegate->Release();
-    }
-=======
+    COMPtr<COMPropertyBag<int> > windowFeatures;
+    windowFeatures.adoptRef(COMPropertyBag<int>::createInstance(map));
 
     COMPtr<IWebView> newWebView;
-
     if (features.dialog) {
         if (FAILED(delegate->createModalDialog(m_webView, request.get(), &newWebView)))
             return 0;
-    } else if (FAILED(delegate->createWebViewWithRequest(m_webView, request.get(), &newWebView)))
+    } else if (FAILED(delegate->createWebViewWithRequest(m_webView, request, windowFeatures.get(), &webView)))
         return 0;
->>>>>>> 7fea7e62
 
     return newWebView ? core(newWebView.get()) : 0;
 }
