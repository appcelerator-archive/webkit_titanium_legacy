--- conflicted
+++ resolved
@@ -1550,18 +1550,7 @@
 				939810460824BF01008DF038 /* WebViewFactory.h in Headers */,
 				9398109B0824BF01008DF038 /* WebViewInternal.h in Headers */,
 				939810710824BF01008DF038 /* WebViewPrivate.h in Headers */,
-<<<<<<< HEAD
-				41F4484F10338E8C0030E55E /* WebWorkersPrivate.h in Headers */,
-				59C77F4B105471E700506104 /* WebGeolocationMockPrivate.h in Headers */,
 				ABCACDA20F414B1900805E73 /* WebScriptElement.h in Headers */,
-				37B6FB4E1063530C000FDB3B /* WebPDFDocumentExtras.h in Headers */,
-				37D1DCA81065928C0068F7EF /* WebJSPDFDoc.h in Headers */,
-				5158F6EF106D862A00AF457C /* WebHistoryDelegate.h in Headers */,
-				5185F62610712B80007AA393 /* WebNavigationData.h in Headers */,
-				0FD3B0F21076C3E900039B96 /* WebVideoFullscreenController.h in Headers */,
-				0FD3B0F41076C3E900039B96 /* WebVideoFullscreenHUDWindowController.h in Headers */,
-=======
->>>>>>> ef6bec77
 				0FD3B0F81076C3F700039B96 /* WebWindowAnimation.h in Headers */,
 				41F4484F10338E8C0030E55E /* WebWorkersPrivate.h in Headers */,
 			);
