--- conflicted
+++ resolved
@@ -8,12 +8,9 @@
  *  Copyright (C) 2008 Nuanti Ltd.
  *  Copyright (C) 2008, 2009 Collabora Ltd.
  *  Copyright (C) 2009 Igalia S.L.
-<<<<<<< HEAD
  *  Copyright (C) 2009 Martin Robinson
-=======
  *  Copyright (C) 2009 Movial Creative Technologies Inc.
  *  Copyright (C) 2009 Bobby Powers
->>>>>>> d0350282
  *
  *  This library is free software; you can redistribute it and/or
  *  modify it under the terms of the GNU Lesser General Public
