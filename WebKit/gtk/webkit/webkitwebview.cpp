--- conflicted
+++ resolved
@@ -3458,11 +3458,7 @@
  **/
 GtkTargetList* webkit_web_view_get_copy_target_list(WebKitWebView* webView)
 {
-<<<<<<< HEAD
     return PasteboardHelper::helper()->fullTargetList();
-=======
-    return pasteboardHelperInstance()->targetList();
->>>>>>> 1aea84d4
 }
 
 /**
@@ -3478,11 +3474,7 @@
  **/
 GtkTargetList* webkit_web_view_get_paste_target_list(WebKitWebView* webView)
 {
-<<<<<<< HEAD
     return PasteboardHelper::helper()->fullTargetList();
-=======
-    return pasteboardHelperInstance()->targetList();
->>>>>>> 1aea84d4
 }
 
 /**
