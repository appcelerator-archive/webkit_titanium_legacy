--- conflicted
+++ resolved
@@ -207,15 +207,6 @@
     int x, y;
     gdk_window_get_origin(GTK_WIDGET(view->hostWindow()->platformPageClient())->window, &x, &y);
     return viewPoint + IntSize(x, y);
-}
-
-/* From EventHandler.cpp */
-static IntPoint documentPointForWindowPoint(Frame* frame, const IntPoint& windowPoint)
-{
-    FrameView* view = frame->view();
-    // FIXME: Is it really OK to use the wrong coordinates here when view is 0?
-    // Historically the code would just crash; this is clearly no worse than that.
-    return view ? view->windowToContents(windowPoint) : windowPoint;
 }
 
 static gboolean webkit_web_view_forward_context_menu_event(WebKitWebView* webView, const PlatformMouseEvent& event)
@@ -2243,16 +2234,13 @@
     widgetClass->screen_changed = webkit_web_view_screen_changed;
     widgetClass->drag_end = webkit_web_view_drag_end;
     widgetClass->drag_data_get = webkit_web_view_drag_data_get;
-<<<<<<< HEAD
+#if GTK_CHECK_VERSION(2, 12, 0)
+    widgetClass->query_tooltip = webkit_web_view_query_tooltip;
+#endif
     widgetClass->drag_motion = webkit_web_view_drag_motion;
     widgetClass->drag_leave = webkit_web_view_drag_leave;
     widgetClass->drag_drop = webkit_web_view_drag_drop;
     widgetClass->drag_data_received = webkit_web_view_drag_data_received;
-=======
-#if GTK_CHECK_VERSION(2, 12, 0)
-    widgetClass->query_tooltip = webkit_web_view_query_tooltip;
-#endif
->>>>>>> ffd3ad07
 
     GtkContainerClass* containerClass = GTK_CONTAINER_CLASS(webViewClass);
     containerClass->add = webkit_web_view_container_add;
@@ -2784,13 +2772,11 @@
 
     priv->subResources = g_hash_table_new_full(g_str_hash, g_str_equal, g_free, g_object_unref);
 
-<<<<<<< HEAD
+    priv->tooltipText = 0;
+
     gtk_drag_dest_set(GTK_WIDGET(webView), static_cast<GtkDestDefaults>(0), NULL, 0,
                       (GdkDragAction) (GDK_ACTION_COPY | GDK_ACTION_MOVE | GDK_ACTION_LINK));
     gtk_drag_dest_set_target_list(GTK_WIDGET(webView), PasteboardHelper::helper()->fullTargetList());
-=======
-    priv->tooltipText = 0;
->>>>>>> ffd3ad07
 }
 
 GtkWidget* webkit_web_view_new(void)
@@ -4129,8 +4115,6 @@
     return g_list_remove(subResources, priv->mainResource);
 }
 
-<<<<<<< HEAD
-=======
 /* From EventHandler.cpp */
 static IntPoint documentPointForWindowPoint(Frame* frame, const IntPoint& windowPoint)
 {
@@ -4161,7 +4145,6 @@
 #endif
 }
 
->>>>>>> ffd3ad07
 /**
  * webkit_web_view_get_hit_test_result:
  * @webView: a #WebKitWebView
