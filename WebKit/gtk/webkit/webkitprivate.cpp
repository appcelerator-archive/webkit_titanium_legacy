--- conflicted
+++ resolved
@@ -243,11 +243,7 @@
 
     PageGroup::setShouldTrackVisitedLinks(true);
 
-<<<<<<< HEAD
     PasteboardHelper::setHelper(WebKit::PasteboardHelperGtk::create());
-=======
-    Pasteboard::generalPasteboard()->setHelper(WebKit::pasteboardHelperInstance());
->>>>>>> 1aea84d4
 
     SoupSession* session = webkit_get_default_session();
 
