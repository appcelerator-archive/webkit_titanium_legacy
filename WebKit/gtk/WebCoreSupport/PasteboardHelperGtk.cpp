/*
 *  Copyright (C) 2007 Luca Bruno <lethalman88@gmail.com>
 *  Copyright (C) 2009 Holger Hans Peter Freyther
 *  Copyright (C) 2009 Appcelerator, Inc.
 *
 *  This library is free software; you can redistribute it and/or
 *  modify it under the terms of the GNU Lesser General Public
 *  License as published by the Free Software Foundation; either
 *  version 2 of the License, or (at your option) any later version.
 *
 *  This library is distributed in the hope that it will be useful,
 *  but WITHOUT ANY WARRANTY; without even the implied warranty of
 *  MERCHANTABILITY or FITNESS FOR A PARTICULAR PURPOSE.  See the GNU
 *  Lesser General Public License for more details.
 *
 *  You should have received a copy of the GNU Lesser General Public
 *  License along with this library; if not, write to the Free Software
 *  Foundation, Inc., 51 Franklin Street, Fifth Floor, Boston, MA  02110-1301  USA
 */

#include "config.h"
#include "PasteboardHelperGtk.h"

#include "DataObjectGtk.h"
#include "FocusController.h"
#include "Frame.h"
#include <gtk/gtk.h>
#include "webkitwebframe.h"
#include "webkitwebview.h"
#include "webkitprivate.h"

using namespace WebCore;

namespace WebKit {

static GdkAtom gdkMarkupAtom = gdk_atom_intern("text/html", FALSE);
static GdkAtom netscapeURLAtom = gdk_atom_intern("_NETSCAPE_URL", FALSE);
static GdkAtom uriListAtom = gdk_atom_intern("text/uri-list", FALSE);

PasteboardHelperGtk::PasteboardHelperGtk()
    : m_targetList(gtk_target_list_new(0, 0))
{
    gtk_target_list_add_text_targets(m_targetList, WEBKIT_WEB_VIEW_TARGET_INFO_TEXT);
    gtk_target_list_add(m_targetList, gdkMarkupAtom, 0, WEBKIT_WEB_VIEW_TARGET_INFO_HTML);
    gtk_target_list_add_uri_targets(m_targetList, WEBKIT_WEB_VIEW_TARGET_INFO_URI_LIST);
    gtk_target_list_add(m_targetList, netscapeURLAtom, 0, WEBKIT_WEB_VIEW_TARGET_INFO_NETSCAPE_URL);
}

PasteboardHelperGtk::~PasteboardHelperGtk()
{
    gtk_target_list_unref(m_targetList);
}

GtkClipboard* PasteboardHelperGtk::getCurrentTarget(Frame* frame) const
{
    WebKitWebView* webView = webkit_web_frame_get_web_view(kit(frame));

    if (webkit_web_view_use_primary_for_paste(webView))
        return getPrimary(frame);
    else
        return getClipboard(frame);
}

GtkClipboard* PasteboardHelperGtk::getClipboard(Frame* frame) const
{
    WebKitWebView* webView = webkit_web_frame_get_web_view(kit(frame));
    return gtk_widget_get_clipboard(GTK_WIDGET (webView),
                                    GDK_SELECTION_CLIPBOARD);
}

GtkClipboard* PasteboardHelperGtk::getPrimary(Frame* frame) const
{
    WebKitWebView* webView = webkit_web_frame_get_web_view(kit(frame));
    return gtk_widget_get_clipboard(GTK_WIDGET (webView),
                                    GDK_SELECTION_PRIMARY);
}

GtkTargetList* PasteboardHelperGtk::targetList() const
{
    return m_targetList;
}

gint PasteboardHelperGtk::getWebViewTargetInfoHtml() const
{
    return WEBKIT_WEB_VIEW_TARGET_INFO_HTML;
}

static Vector<KURL> urisToKURLVector(gchar** uris)
{
    ASSERT(uris);

    Vector<KURL> uriList;
    gchar** currentURI = uris;
    while (*currentURI) {
        uriList.append(KURL(KURL(), *currentURI));
        currentURI++;
    }

    return uriList;
}

void PasteboardHelperGtk::getClipboardContents(GtkClipboard* clipboard)
{
    DataObjectGtk* dataObject = DataObjectGtk::forClipboard(clipboard);

    String text;
    if (gtk_clipboard_wait_is_text_available(clipboard)) {
        gchar* textData = gtk_clipboard_wait_for_text(clipboard);
        if (textData) {
            text = textData;
            g_free(textData);
        }
    }
    dataObject->setText(text);

    String markup;
    if (gtk_clipboard_wait_is_target_available(clipboard, gdkMarkupAtom)) {

        GtkSelectionData* data = gtk_clipboard_wait_for_contents(clipboard, gdkMarkupAtom);
        if (data && data->length > 0 && data->type == gdkMarkupAtom) {
            gchar **list;
            gint count = gdk_text_property_to_utf8_list_for_display(
                data->display, data->type, data->format, data->data, data->length, &list);

            if (count > 0)
                markup = list[0];

            for (int i = 1; i < count; i++)
                g_free(list[i]);
            g_free(list);
       }

       if (data)
           gtk_selection_data_free(data);
    }
    dataObject->setMarkup(markup);

    Vector<KURL> uriList;
    if (gtk_clipboard_wait_is_target_available(clipboard, uriListAtom)) {
        GtkSelectionData* data = gtk_clipboard_wait_for_contents(clipboard, uriListAtom);
        if (data) {
            gchar** uris = gtk_selection_data_get_uris(data);
            if (uris) {
                uriList = urisToKURLVector(uris);
                g_strfreev(uris);
            }
            gtk_selection_data_free(data);
        }
    }
    dataObject->setURIList(uriList);

    // TODO: Eventually WebKit may need to support for reading image
    // data directly from the clipboard, but for now, don't read image data.
}

void PasteboardHelperGtk::fillDataObject(GtkSelectionData* selectionData, guint info, DataObjectGtk* dataObject)
{
    if (info == WEBKIT_WEB_VIEW_TARGET_INFO_TEXT) {
        gchar* text = reinterpret_cast<gchar*>(gtk_selection_data_get_text(selectionData));
        if (!text)
            return;

        dataObject->setText(text);
        g_free(text);

    } else if (info == WEBKIT_WEB_VIEW_TARGET_INFO_HTML) {
        const gchar* data = reinterpret_cast<const gchar*>(selectionData->data);
        if (!data)
            return;

        gchar* markup = g_strndup(data, selectionData->length);
        dataObject->setMarkup(markup);
        g_free(markup);

    } else if (info == WEBKIT_WEB_VIEW_TARGET_INFO_URI_LIST) {
        gchar** uris = gtk_selection_data_get_uris(selectionData);
        if (!uris)
            return;

        Vector<KURL> uriList(urisToKURLVector(uris));
        dataObject->setURIList(uriList);
        g_strfreev(uris);

    } else if (info == WEBKIT_WEB_VIEW_TARGET_INFO_NETSCAPE_URL) {
        const gchar* data = reinterpret_cast<const gchar*>(selectionData->data);
        if (!data)
            return;

        gchar* urlWithLabelChars = g_strndup(data, selectionData->length);
        String urlWithLabel(urlWithLabelChars);

        Vector<String> pieces;
        urlWithLabel.split("\n", pieces);

        Vector<KURL> uriList;
        uriList.append(KURL(KURL(), pieces[0]));
        dataObject->setURIList(uriList);

        if (pieces.size() > 1)
            dataObject->setText(pieces[1]);

        g_free(urlWithLabelChars);

    } else if (info == WEBKIT_WEB_VIEW_TARGET_INFO_IMAGE) {
        GdkPixbuf* image = gtk_selection_data_get_pixbuf(selectionData);
        ASSERT(image);

        dataObject->setImage(image);
        g_object_unref(image);
    }
}

GtkTargetList* PasteboardHelperGtk::targetListForDataObject(DataObjectGtk* dataObject)
{
    GtkTargetList* list = gtk_target_list_new(NULL, 0);

    if (dataObject->hasText())
        gtk_target_list_add_text_targets(list, WEBKIT_WEB_VIEW_TARGET_INFO_TEXT);

    if (dataObject->hasMarkup())
        gtk_target_list_add(list, gdkMarkupAtom, 0, WEBKIT_WEB_VIEW_TARGET_INFO_HTML);

    if (dataObject->hasURIList()) {
        gtk_target_list_add_uri_targets(list, WEBKIT_WEB_VIEW_TARGET_INFO_URI_LIST);
        gtk_target_list_add(list, netscapeURLAtom, 0, WEBKIT_WEB_VIEW_TARGET_INFO_NETSCAPE_URL);
    }

    if (dataObject->hasImage())
        gtk_target_list_add_image_targets(list, WEBKIT_WEB_VIEW_TARGET_INFO_IMAGE, TRUE);

    return list;
}

<<<<<<< HEAD
GtkTargetList* PasteboardHelperGtk::targetListForDragContext(GdkDragContext* context)
{
    // We want to avoid unecessary asynchronous data conversions, so we'll only
    // choose the first applicable target for each data type. The one exception
    // to this rule is for _NETSCAPE_URL -- it can only carry one URL, so a
    // text/uri-list with multiple URLs should be preferred.
    // TODO: Should we prefer some image targets over others?
    GtkTargetList* fullList = targetList();
    GtkTargetList* resultList = gtk_target_list_new(0, 0);
    bool targets[WEBKIT_WEB_VIEW_TARGET_INFO_NETSCAPE_URL + 1];
    targets[WEBKIT_WEB_VIEW_TARGET_INFO_TEXT] = false;
    targets[WEBKIT_WEB_VIEW_TARGET_INFO_HTML] = false;
    targets[WEBKIT_WEB_VIEW_TARGET_INFO_URI_LIST] = false;
    targets[WEBKIT_WEB_VIEW_TARGET_INFO_IMAGE] = false;
    targets[WEBKIT_WEB_VIEW_TARGET_INFO_NETSCAPE_URL] =  false;

    GList* contextTargets = context->targets;
    while (contextTargets) {
        GdkAtom target = reinterpret_cast<GdkAtom>(contextTargets->data);
        guint info = 0;
        if (gtk_target_list_find(fullList, target, &info)) {

            if (info != WEBKIT_WEB_VIEW_TARGET_INFO_NETSCAPE_URL && !targets[info])
                gtk_target_list_add(resultList, target, 0, info);
            targets[info] = true;
        }

        contextTargets = contextTargets->next;
    }

    if (!targets[WEBKIT_WEB_VIEW_TARGET_INFO_URI_LIST] &&
        targets[WEBKIT_WEB_VIEW_TARGET_INFO_NETSCAPE_URL])
        gtk_target_list_add(resultList, netscapeURLAtom, 0,
                            WEBKIT_WEB_VIEW_TARGET_INFO_NETSCAPE_URL);

    return resultList;
}

void PasteboardHelperGtk::fillSelectionData(GtkSelectionData* selectionData, guint info, DataObjectGtk* dataObject)
{
    if (info == WEBKIT_WEB_VIEW_TARGET_INFO_TEXT)
        gtk_selection_data_set_text(selectionData, dataObject->text().utf8().data(), -1);
    else if (info == WEBKIT_WEB_VIEW_TARGET_INFO_HTML) {
        GOwnPtr<gchar> markup(g_strdup(dataObject->markup().utf8().data()));
        gtk_selection_data_set(selectionData, selectionData->target, 8,
                               reinterpret_cast<const guchar*>(markup.get()),
                               strlen(markup.get()));
    } else if (info == WEBKIT_WEB_VIEW_TARGET_INFO_URI_LIST) {
        Vector<KURL> uriList(dataObject->uriList());
        gchar** uris = g_new0(gchar*, uriList.size() + 1);
        for (size_t i = 0; i < uriList.size(); i++)
            uris[i] = g_strdup(uriList[i].string().utf8().data());

        gtk_selection_data_set_uris(selectionData, uris);
        g_strfreev(uris);

    } else if (info == WEBKIT_WEB_VIEW_TARGET_INFO_NETSCAPE_URL && dataObject->hasURL()) {
        String url(dataObject->url());
        String result(url);
        result.append("\n");

        if (dataObject->hasText())
            result.append(dataObject->text());
        else
            result.append(url);

        GOwnPtr<gchar> resultData(g_strdup(result.utf8().data()));
        gtk_selection_data_set(selectionData, selectionData->target, 8,
                               reinterpret_cast<const guchar*>(resultData.get()),
                               strlen(resultData.get()));
    } else if (info == WEBKIT_WEB_VIEW_TARGET_INFO_IMAGE)
        gtk_selection_data_set_pixbuf(selectionData, dataObject->image());
}

static bool settingClipboard = false;
=======
static DataObjectGtk* settingClipboardDataObject = 0;
static gpointer settingClipboardData = 0;
>>>>>>> afc4575c
static void getClipboardContentsCallback(GtkClipboard* clipboard, GtkSelectionData *selectionData, guint info, gpointer data)
{
    DataObjectGtk* dataObject = DataObjectGtk::forClipboard(clipboard);
    ASSERT(dataObject);
    PasteboardHelperGtk::fillSelectionData(selectionData, info, dataObject);
}

static void clearClipboardContentsCallback(GtkClipboard* clipboard, gpointer data)
{
    DataObjectGtk* dataObject = DataObjectGtk::forClipboard(clipboard);
    ASSERT(dataObject);

    // Only clear the DataObject for this clipboard if we are not currently setting it.
    if (dataObject != settingClipboardDataObject)
        dataObject->clear();

    // Only collapse the selection if this is an X11 primary clipboard
    // and we aren't currently setting the clipboard for this WebView.
    if (!data || data == settingClipboardData)
        return;

    WebKitWebView* webView = reinterpret_cast<WebKitWebView*>(data);
    WebCore::Page* corePage = core(webView);

    if (!corePage || !corePage->focusController()) {
        g_object_unref(webView);
        return;
    }

    Frame* frame = corePage->focusController()->focusedOrMainFrame();

    // Collapse the selection without clearing it
    ASSERT(frame);
    frame->selection()->setBase(frame->selection()->extent(), frame->selection()->affinity());

    g_object_unref(webView);
}

void PasteboardHelperGtk::writeClipboardContents(GtkClipboard* clipboard, gpointer data)
{
    DataObjectGtk* dataObject = DataObjectGtk::forClipboard(clipboard);
    GtkTargetList* list = PasteboardHelperGtk::targetListForDataObject(dataObject);

    int numberOfTargets;
    GtkTargetEntry* table = gtk_target_table_new_from_list(list, &numberOfTargets);

    if (numberOfTargets > 0 && table) {
        settingClipboardDataObject = dataObject;
        settingClipboardData = data;

        // Protect the web view from being destroyed before one of the clipboard callbacks
        // is called. Balanced in both getClipboardContentsCallback and
        // clearClipboardContentsCallback.
        WebKitWebView* webView = static_cast<WebKitWebView*>(data);
        g_object_ref(webView);

        gboolean succeeded = gtk_clipboard_set_with_data(clipboard, table, numberOfTargets,
                                                         getClipboardContentsCallback,
                                                         clearClipboardContentsCallback, data);
        if (!succeeded)
            g_object_unref(webView);

        settingClipboardDataObject = 0;
        settingClipboardData = 0;
    } else
        gtk_clipboard_clear(clipboard);

    if (table)
        gtk_target_table_free(table, numberOfTargets);

    gtk_target_list_unref(list);
}

}<|MERGE_RESOLUTION|>--- conflicted
+++ resolved
@@ -231,7 +231,6 @@
     return list;
 }
 
-<<<<<<< HEAD
 GtkTargetList* PasteboardHelperGtk::targetListForDragContext(GdkDragContext* context)
 {
     // We want to avoid unecessary asynchronous data conversions, so we'll only
@@ -306,11 +305,9 @@
         gtk_selection_data_set_pixbuf(selectionData, dataObject->image());
 }
 
-static bool settingClipboard = false;
-=======
 static DataObjectGtk* settingClipboardDataObject = 0;
 static gpointer settingClipboardData = 0;
->>>>>>> afc4575c
+
 static void getClipboardContentsCallback(GtkClipboard* clipboard, GtkSelectionData *selectionData, guint info, gpointer data)
 {
     DataObjectGtk* dataObject = DataObjectGtk::forClipboard(clipboard);
