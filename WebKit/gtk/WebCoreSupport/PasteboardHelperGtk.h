/*
 * Copyright (C) 2007 Luca Bruno <lethalman88@gmail.com>
 * Copyright (C) 2009 Holger Hans Peter Freyther
 * All rights reserved.
 *
 * This library is free software; you can redistribute it and/or
 * modify it under the terms of the GNU Library General Public
 * License as published by the Free Software Foundation; either
 * version 2 of the License, or (at your option) any later version.
 *
 * This library is distributed in the hope that it will be useful,
 * but WITHOUT ANY WARRANTY; without even the implied warranty of
 * MERCHANTABILITY or FITNESS FOR A PARTICULAR PURPOSE.  See the GNU
 * Library General Public License for more details.
 *
 * You should have received a copy of the GNU Library General Public License
 * along with this library; see the file COPYING.LIB.  If not, write to
 * the Free Software Foundation, Inc., 51 Franklin Street, Fifth Floor,
 * Boston, MA 02110-1301, USA.
 *
 */

#ifndef PasteboardHelperGtk_h
#define PasteboardHelperGtk_h

#include "Frame.h"
#include "PasteboardHelper.h"

#include <gtk/gtk.h>

using namespace WebCore;

namespace WebKit {

class PasteboardHelperGtk : public PasteboardHelper {
public:
<<<<<<< HEAD
    static PassRefPtr<PasteboardHelperGtk> create()
    {
        return adoptRef(new PasteboardHelperGtk());
    }
    PasteboardHelperGtk() { }

    virtual GtkClipboard* defaultClipboard();
    virtual GtkClipboard* defaultClipboardForFrame(Frame*);
    virtual GtkClipboard* primaryClipboard();
    virtual GtkClipboard* primaryClipboardForFrame(Frame*);
    virtual void getClipboardContents(GtkClipboard*);
    virtual void writeClipboardContents(GtkClipboard*);
    virtual void fillSelectionData(GtkSelectionData*, guint, DataObjectGtk*);
    virtual void fillDataObject(GtkSelectionData*, guint, DataObjectGtk*);
    virtual GtkTargetList* fullTargetList();
    virtual GtkTargetList* targetListForDataObject(DataObjectGtk* dataObject);
    virtual GtkTargetList* targetListForDragContext(GdkDragContext* context);
=======
    PasteboardHelperGtk();
    ~PasteboardHelperGtk();
    virtual GtkClipboard* getCurrentTarget(Frame*) const;
    virtual GtkClipboard* getClipboard(Frame*) const;
    virtual GtkClipboard* getPrimary(Frame*) const;
    virtual GtkTargetList* targetList() const;
    virtual gint getWebViewTargetInfoHtml() const;

    void writeClipboardContents(GtkClipboard* clipboard, gpointer data = 0);

private:
    GtkTargetList* m_targetList;
>>>>>>> ffd3ad07
};

}

#endif // PasteboardHelperGtk_h<|MERGE_RESOLUTION|>--- conflicted
+++ resolved
@@ -34,25 +34,6 @@
 
 class PasteboardHelperGtk : public PasteboardHelper {
 public:
-<<<<<<< HEAD
-    static PassRefPtr<PasteboardHelperGtk> create()
-    {
-        return adoptRef(new PasteboardHelperGtk());
-    }
-    PasteboardHelperGtk() { }
-
-    virtual GtkClipboard* defaultClipboard();
-    virtual GtkClipboard* defaultClipboardForFrame(Frame*);
-    virtual GtkClipboard* primaryClipboard();
-    virtual GtkClipboard* primaryClipboardForFrame(Frame*);
-    virtual void getClipboardContents(GtkClipboard*);
-    virtual void writeClipboardContents(GtkClipboard*);
-    virtual void fillSelectionData(GtkSelectionData*, guint, DataObjectGtk*);
-    virtual void fillDataObject(GtkSelectionData*, guint, DataObjectGtk*);
-    virtual GtkTargetList* fullTargetList();
-    virtual GtkTargetList* targetListForDataObject(DataObjectGtk* dataObject);
-    virtual GtkTargetList* targetListForDragContext(GdkDragContext* context);
-=======
     PasteboardHelperGtk();
     ~PasteboardHelperGtk();
     virtual GtkClipboard* getCurrentTarget(Frame*) const;
@@ -61,11 +42,16 @@
     virtual GtkTargetList* targetList() const;
     virtual gint getWebViewTargetInfoHtml() const;
 
-    void writeClipboardContents(GtkClipboard* clipboard, gpointer data = 0);
+    virtual void getClipboardContents(GtkClipboard*);
+    virtual void writeClipboardContents(GtkClipboard*);
+    virtual void fillSelectionData(GtkSelectionData*, guint, DataObjectGtk*);
+    virtual void fillDataObject(GtkSelectionData*, guint, DataObjectGtk*);
+    virtual GtkTargetList* fullTargetList();
+    virtual GtkTargetList* targetListForDataObject(DataObjectGtk* dataObject);
+    virtual GtkTargetList* targetListForDragContext(GdkDragContext* context);
 
 private:
     GtkTargetList* m_targetList;
->>>>>>> ffd3ad07
 };
 
 }
