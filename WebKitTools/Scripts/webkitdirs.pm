# Copyright (C) 2005, 2006, 2007 Apple Inc. All rights reserved.
# Copyright (C) 2009 Google Inc. All rights reserved.
#
# Redistribution and use in source and binary forms, with or without
# modification, are permitted provided that the following conditions
# are met:
#
# 1.  Redistributions of source code must retain the above copyright
#     notice, this list of conditions and the following disclaimer. 
# 2.  Redistributions in binary form must reproduce the above copyright
#     notice, this list of conditions and the following disclaimer in the
#     documentation and/or other materials provided with the distribution. 
# 3.  Neither the name of Apple Computer, Inc. ("Apple") nor the names of
#     its contributors may be used to endorse or promote products derived
#     from this software without specific prior written permission. 
#
# THIS SOFTWARE IS PROVIDED BY APPLE AND ITS CONTRIBUTORS "AS IS" AND ANY
# EXPRESS OR IMPLIED WARRANTIES, INCLUDING, BUT NOT LIMITED TO, THE IMPLIED
# WARRANTIES OF MERCHANTABILITY AND FITNESS FOR A PARTICULAR PURPOSE ARE
# DISCLAIMED. IN NO EVENT SHALL APPLE OR ITS CONTRIBUTORS BE LIABLE FOR ANY
# DIRECT, INDIRECT, INCIDENTAL, SPECIAL, EXEMPLARY, OR CONSEQUENTIAL DAMAGES
# (INCLUDING, BUT NOT LIMITED TO, PROCUREMENT OF SUBSTITUTE GOODS OR SERVICES;
# LOSS OF USE, DATA, OR PROFITS; OR BUSINESS INTERRUPTION) HOWEVER CAUSED AND
# ON ANY THEORY OF LIABILITY, WHETHER IN CONTRACT, STRICT LIABILITY, OR TORT
# (INCLUDING NEGLIGENCE OR OTHERWISE) ARISING IN ANY WAY OUT OF THE USE OF
# THIS SOFTWARE, EVEN IF ADVISED OF THE POSSIBILITY OF SUCH DAMAGE.

# Module to share code to get to WebKit directories.

use strict;
use warnings;
use Config;
use FindBin;
use File::Basename;
use File::Spec;
use POSIX;
use VCSUtils;

BEGIN {
   use Exporter   ();
   our ($VERSION, @ISA, @EXPORT, @EXPORT_OK, %EXPORT_TAGS);
   $VERSION     = 1.00;
   @ISA         = qw(Exporter);
   @EXPORT      = qw(&chdirWebKit &baseProductDir &productDir &XcodeOptions &XcodeOptionString &XcodeOptionStringNoConfig &passedConfiguration &setConfiguration &safariPath &checkFrameworks &currentSVNRevision);
   %EXPORT_TAGS = ( );
   @EXPORT_OK   = ();
}

our @EXPORT_OK;

my $architecture;
my $baseProductDir;
my @baseProductDirOption;
my $configuration;
my $configurationForVisualStudio;
my $configurationProductDir;
my $sourceDir;
my $currentSVNRevision;
my $osXVersion;
my $isQt;
my %qtFeatureDefaults;
my $isGtk;
my $isWx;
my @wxArgs;
my $isChromium;
<<<<<<< HEAD
my $isCairoWin32;
=======
my $isInspectorFrontend;
>>>>>>> d0350282

# Variables for Win32 support
my $vcBuildPath;
my $windowsTmpPath;
my $windowsSourceDir;

sub determineSourceDir
{
    return if $sourceDir;
    $sourceDir = $FindBin::Bin;
    $sourceDir =~ s|/+$||; # Remove trailing '/' as we would die later

    # walks up path checking each directory to see if it is the main WebKit project dir, 
    # defined by containing JavaScriptCore, WebCore, and WebKit
    until ((-d "$sourceDir/JavaScriptCore" && -d "$sourceDir/WebCore" && -d "$sourceDir/WebKit") || (-d "$sourceDir/Internal" && -d "$sourceDir/OpenSource"))
    {
        if ($sourceDir !~ s|/[^/]+$||) {
            die "Could not find top level webkit directory above source directory using FindBin.\n";
        }
    }

    $sourceDir = "$sourceDir/OpenSource" if -d "$sourceDir/OpenSource";
}

sub currentPerlPath()
{
    my $thisPerl = $^X;
    if ($^O ne 'VMS') {
        $thisPerl .= $Config{_exe} unless $thisPerl =~ m/$Config{_exe}$/i;
    }
    return $thisPerl;
}

# used for scripts which are stored in a non-standard location
sub setSourceDir($)
{
    ($sourceDir) = @_;
}

sub determineBaseProductDir
{
    return if defined $baseProductDir;
    determineSourceDir();

    if (isAppleMacWebKit()) {
        # Silently remove ~/Library/Preferences/xcodebuild.plist which can
        # cause build failure. The presence of
        # ~/Library/Preferences/xcodebuild.plist can prevent xcodebuild from
        # respecting global settings such as a custom build products directory
        # (<rdar://problem/5585899>).
        my $personalPlistFile = $ENV{HOME} . "/Library/Preferences/xcodebuild.plist";
        if (-e $personalPlistFile) {
            unlink($personalPlistFile) || die "Could not delete $personalPlistFile: $!";
        }

        open PRODUCT, "defaults read com.apple.Xcode PBXApplicationwideBuildSettings 2> " . File::Spec->devnull() . " |" or die;
        $baseProductDir = join '', <PRODUCT>;
        close PRODUCT;

        $baseProductDir = $1 if $baseProductDir =~ /SYMROOT\s*=\s*\"(.*?)\";/s;
        undef $baseProductDir unless $baseProductDir =~ /^\//;

        if (!defined($baseProductDir)) {
            open PRODUCT, "defaults read com.apple.Xcode PBXProductDirectory 2> " . File::Spec->devnull() . " |" or die;
            $baseProductDir = <PRODUCT>;
            close PRODUCT;
            if ($baseProductDir) {
                chomp $baseProductDir;
                undef $baseProductDir unless $baseProductDir =~ /^\//;
            }
        }
    }

    if (!defined($baseProductDir)) { # Port-spesific checks failed, use default
        $baseProductDir = $ENV{"WEBKITOUTPUTDIR"} || "$sourceDir/WebKitBuild";
    }

    if (isGit() && isGitBranchBuild()) {
        my $branch = gitBranch();
        $baseProductDir = "$baseProductDir/$branch";
    }

    if (isAppleMacWebKit()) {
        $baseProductDir =~ s|^\Q$(SRCROOT)/..\E$|$sourceDir|;
        $baseProductDir =~ s|^\Q$(SRCROOT)/../|$sourceDir/|;
        $baseProductDir =~ s|^~/|$ENV{HOME}/|;
        die "Can't handle Xcode product directory with a ~ in it.\n" if $baseProductDir =~ /~/;
        die "Can't handle Xcode product directory with a variable in it.\n" if $baseProductDir =~ /\$/;
        @baseProductDirOption = ("SYMROOT=$baseProductDir", "OBJROOT=$baseProductDir");
    }

    if (isCygwin()) {
        my $dosBuildPath = `cygpath --windows \"$baseProductDir\"`;
        chomp $dosBuildPath;
        $ENV{"WEBKITOUTPUTDIR"} = $dosBuildPath;
    }

    if (isAppleWinWebKit()) {
        my $unixBuildPath = `cygpath --unix \"$baseProductDir\"`;
        chomp $unixBuildPath;
        $baseProductDir = $unixBuildPath;
    }
}

sub setBaseProductDir($)
{
    ($baseProductDir) = @_;
}

sub determineConfiguration
{
    return if defined $configuration;
    determineBaseProductDir();
    if (open CONFIGURATION, "$baseProductDir/Configuration") {
        $configuration = <CONFIGURATION>;
        close CONFIGURATION;
    }
    if ($configuration) {
        chomp $configuration;
        # compatibility for people who have old Configuration files
        $configuration = "Release" if $configuration eq "Deployment";
        $configuration = "Debug" if $configuration eq "Development";
    } else {
        $configuration = "Release";
    }
}

sub determineArchitecture
{
    return if defined $architecture;
    # make sure $architecture is defined for non-apple-mac builds
    $architecture = "";
    return unless isAppleMacWebKit();

    determineBaseProductDir();
    if (open ARCHITECTURE, "$baseProductDir/Architecture") {
        $architecture = <ARCHITECTURE>;
        close ARCHITECTURE;
    }
    if ($architecture) {
        chomp $architecture;
    } else {
        if (isTiger() or isLeopard()) {
            $architecture = `arch`;
        } else {
            my $supports64Bit = `sysctl -n hw.optional.x86_64`;
            chomp $supports64Bit;
            $architecture = $supports64Bit ? 'x86_64' : `arch`;
        }
        chomp $architecture;
    }
}

sub jscPath($)
{
    my ($productDir) = @_;
    my $jscName = "jsc";
    $jscName .= "_debug"  if (isCygwin() && ($configuration eq "Debug"));
    return "$productDir/$jscName";
}

sub argumentsForConfiguration()
{
    determineConfiguration();
    determineArchitecture();

    my @args = ();
    push(@args, '--debug') if $configuration eq "Debug" or $configuration eq 'Debug_Cairo';
    push(@args, '--release') if $configuration eq "Release" or $configuration eq 'Release_Cairo';
    push(@args, '--32-bit') if $architecture ne "x86_64";
    push(@args, '--qt') if isQt();
    push(@args, '--gtk') if isGtk();
    push(@args, '--wx') if isWx();
    push(@args, '--chromium') if isChromium();
<<<<<<< HEAD
		push(@args, '--cairo-win32') if isCairoWin32();
=======
    push(@args, '--inspector-frontend') if isInspectorFrontend();
>>>>>>> d0350282
    return @args;
}

sub determineConfigurationForVisualStudio
{
    return if defined $configurationForVisualStudio;
    determineConfiguration();
    $configurationForVisualStudio = $configuration;
    return unless $configuration eq "Debug";
    setupCygwinEnv();
    chomp(my $dir = `cygpath -ua '$ENV{WEBKITLIBRARIESDIR}'`);
    $configurationForVisualStudio = "Debug_Internal" if -f "$dir/bin/CoreFoundation_debug.dll";
}

sub determineConfigurationProductDir
{
    return if defined $configurationProductDir;
    determineBaseProductDir();
    determineConfiguration();
    if (isAppleWinWebKit() && !isWx()) {
        $configurationProductDir = "$baseProductDir/bin";
    } else {
        # [Gtk] We don't have Release/Debug configurations in straight
        # autotool builds (non build-webkit). In this case and if
        # WEBKITOUTPUTDIR exist, use that as our configuration dir. This will
        # allows us to run run-webkit-tests without using build-webkit.
        if ($ENV{"WEBKITOUTPUTDIR"} && isGtk()) {
            $configurationProductDir = "$baseProductDir";
        } else {
            $configurationProductDir = "$baseProductDir/$configuration";
        }
    }
}

sub setConfigurationProductDir($)
{
    ($configurationProductDir) = @_;
}

sub determineCurrentSVNRevision
{
    return if defined $currentSVNRevision;
    determineSourceDir();
    $currentSVNRevision = svnRevisionForDirectory($sourceDir);
    return $currentSVNRevision;
}


sub chdirWebKit
{
    determineSourceDir();
    chdir $sourceDir or die;
}

sub baseProductDir
{
    determineBaseProductDir();
    return $baseProductDir;
}

sub sourceDir
{
    determineSourceDir();
    return $sourceDir;
}

sub productDir
{
    determineConfigurationProductDir();
    return $configurationProductDir;
}

sub jscProductDir
{
    my $productDir = productDir();
    $productDir .= "/JavaScriptCore" if isQt();
    $productDir .= "/$configuration" if (isQt() && isWindows());
    $productDir .= "/Programs" if isGtk();

    return $productDir;
}

sub configuration()
{
    determineConfiguration();
    return $configuration;
}

sub configurationForVisualStudio()
{
    determineConfigurationForVisualStudio();
    return $configurationForVisualStudio;
}

sub currentSVNRevision
{
    determineCurrentSVNRevision();
    return $currentSVNRevision;
}

sub XcodeOptions
{
    determineBaseProductDir();
    determineConfiguration();
    determineArchitecture();
    return (@baseProductDirOption, "-configuration", $configuration, "ARCHS=$architecture");
}

sub XcodeOptionString
{
    return join " ", XcodeOptions();
}

sub XcodeOptionStringNoConfig
{
    return join " ", @baseProductDirOption;
}

sub XcodeCoverageSupportOptions()
{
    my @coverageSupportOptions = ();
    push @coverageSupportOptions, "GCC_GENERATE_TEST_COVERAGE_FILES=YES";
    push @coverageSupportOptions, "GCC_INSTRUMENT_PROGRAM_FLOW_ARCS=YES";
    push @coverageSupportOptions, "EXTRA_LINK= \$(EXTRA_LINK) -ftest-coverage -fprofile-arcs";
    push @coverageSupportOptions, "OTHER_CFLAGS= \$(OTHER_CFLAGS) -DCOVERAGE -MD";
    push @coverageSupportOptions, "OTHER_LDFLAGS=\$(OTHER_LDFLAGS) -ftest-coverage -fprofile-arcs -framework AppKit";
    return @coverageSupportOptions;
}

my $passedConfiguration;
my $searchedForPassedConfiguration;
sub determinePassedConfiguration
{
    return if $searchedForPassedConfiguration;
    $searchedForPassedConfiguration = 1;

    my $isCairoWin32 = isCairoWin32();
    for my $i (0 .. $#ARGV) {
        my $opt = $ARGV[$i];
        if ($opt =~ /^--debug$/i || $opt =~ /^--devel/i) {
            splice(@ARGV, $i, 1);
            $passedConfiguration = "Debug";
            $passedConfiguration .= "_Cairo" if ($isCairoWin32 && isCygwin());
            return;
        }
        if ($opt =~ /^--release$/i || $opt =~ /^--deploy/i) {
            splice(@ARGV, $i, 1);
            $passedConfiguration = "Release";
            $passedConfiguration .= "_Cairo" if ($isCairoWin32 && isCygwin());
            return;
        }
        if ($opt =~ /^--profil(e|ing)$/i) {
            splice(@ARGV, $i, 1);
            $passedConfiguration = "Profiling";
            $passedConfiguration .= "_Cairo" if ($isCairoWin32 && isCygwin());
            return;
        }
    }
    $passedConfiguration = undef;
}

sub passedConfiguration
{
    determinePassedConfiguration();
    return $passedConfiguration;
}

sub setConfiguration
{
    setArchitecture();

    if (my $config = shift @_) {
        $configuration = $config;
        return;
    }

    determinePassedConfiguration();
    $configuration = $passedConfiguration if $passedConfiguration;
}


my $passedArchitecture;
my $searchedForPassedArchitecture;
sub determinePassedArchitecture
{
    return if $searchedForPassedArchitecture;
    $searchedForPassedArchitecture = 1;

    for my $i (0 .. $#ARGV) {
        my $opt = $ARGV[$i];
        if ($opt =~ /^--32-bit$/i) {
            splice(@ARGV, $i, 1);
            if (isAppleMacWebKit()) {
                $passedArchitecture = `arch`;
                chomp $passedArchitecture;
            }
            return;
        }
    }
    $passedArchitecture = undef;
}

sub passedArchitecture
{
    determinePassedArchitecture();
    return $passedArchitecture;
}

sub architecture()
{
    determineArchitecture();
    return $architecture;
}

sub setArchitecture
{
    if (my $arch = shift @_) {
        $architecture = $arch;
        return;
    }

    determinePassedArchitecture();
    $architecture = $passedArchitecture if $passedArchitecture;
}


sub safariPathFromSafariBundle
{
    my ($safariBundle) = @_;

    return "$safariBundle/Contents/MacOS/Safari" if isAppleMacWebKit();
    return $safariBundle if isAppleWinWebKit();
}

sub installedSafariPath
{
    my $safariBundle;

    if (isAppleMacWebKit()) {
        $safariBundle = "/Applications/Safari.app";
    } elsif (isAppleWinWebKit()) {
        $safariBundle = `"$configurationProductDir/FindSafari.exe"`;
        $safariBundle =~ s/[\r\n]+$//;
        $safariBundle = `cygpath -u '$safariBundle'`;
        $safariBundle =~ s/[\r\n]+$//;
        $safariBundle .= "Safari.exe";
    }

    return safariPathFromSafariBundle($safariBundle);
}

# Locate Safari.
sub safariPath
{
    # Use WEBKIT_SAFARI environment variable if present.
    my $safariBundle = $ENV{WEBKIT_SAFARI};
    if (!$safariBundle) {
        determineConfigurationProductDir();
        # Use Safari.app in product directory if present (good for Safari development team).
        if (isAppleMacWebKit() && -d "$configurationProductDir/Safari.app") {
            $safariBundle = "$configurationProductDir/Safari.app";
        } elsif (isAppleWinWebKit()) {
            my $path = "$configurationProductDir/Safari.exe";
            my $debugPath = "$configurationProductDir/Safari_debug.exe";

            if (configurationForVisualStudio() =~ /Debug/ && -x $debugPath) {
                $safariBundle = $debugPath;
            } elsif (-x $path) {
                $safariBundle = $path;
            }
        }
        if (!$safariBundle) {
            return installedSafariPath();
        }
    }
    my $safariPath = safariPathFromSafariBundle($safariBundle);
    die "Can't find executable at $safariPath.\n" if isAppleMacWebKit() && !-x $safariPath;
    return $safariPath;
}

sub builtDylibPathForName
{
    my $libraryName = shift;
    determineConfigurationProductDir();
    if (isChromium()) {
        return "$configurationProductDir/$libraryName";
    }
    if (isQt()) {
        $libraryName = "QtWebKit";
        if (isDarwin() and -d "$configurationProductDir/lib/$libraryName.framework") {
            return "$configurationProductDir/lib/$libraryName.framework/$libraryName";
        } elsif (isWindows() or isCygwin()) {
            return "$configurationProductDir/lib/$libraryName.dll";
        } else {
            return "$configurationProductDir/lib/lib$libraryName.so";
        }
    }
    if (isWx()) {
        return "$configurationProductDir/libwxwebkit.dylib";
    }
    if (isGtk()) {
        return "$configurationProductDir/$libraryName/../.libs/libwebkit-1.0.so";
    }
    if (isAppleMacWebKit()) {
        return "$configurationProductDir/$libraryName.framework/Versions/A/$libraryName";
    }
    if (isAppleWinWebKit()) {
        if ($libraryName eq "JavaScriptCore") {
            return "$baseProductDir/lib/$libraryName.lib";
        } else {
            return "$baseProductDir/$libraryName.intermediate/$configuration/$libraryName.intermediate/$libraryName.lib";
        }
    }

    die "Unsupported platform, can't determine built library locations.";
}

# Check to see that all the frameworks are built.
sub checkFrameworks
{
    return if isCygwin();
    my @frameworks = ("JavaScriptCore", "WebCore");
    push(@frameworks, "WebKit") if isAppleMacWebKit();
    for my $framework (@frameworks) {
        my $path = builtDylibPathForName($framework);
        die "Can't find built framework at \"$path\".\n" unless -x $path;
    }
}

sub libraryContainsSymbol
{
    my $path = shift;
    my $symbol = shift;

    if (isCygwin() or isWindows()) {
        # FIXME: Implement this for Windows.
        return 0;
    }

    my $foundSymbol = 0;
    if (-e $path) {
        open NM, "-|", "nm", $path or die;
        while (<NM>) {
            $foundSymbol = 1 if /$symbol/;
        }
        close NM;
    }
    return $foundSymbol;
}

sub hasMathMLSupport
{
    my $path = shift;

    return libraryContainsSymbol($path, "MathMLElement");
}

sub checkWebCoreMathMLSupport
{
    my $required = shift;
    my $framework = "WebCore";
    my $path = builtDylibPathForName($framework);
    my $hasMathML = hasMathMLSupport($path);
    if ($required && !$hasMathML) {
        die "$framework at \"$path\" does not include MathML Support, please run build-webkit --mathml\n";
    }
    return $hasMathML;
}

sub hasSVGSupport
{
    my $path = shift;

    if (isQt()) {
        return 1;
    }
    
    if (isWx()) {
        return 0;
    }

    return libraryContainsSymbol($path, "SVGElement");
}

sub removeLibraryDependingOnSVG
{
    my $frameworkName = shift;
    my $shouldHaveSVG = shift;

    my $path = builtDylibPathForName($frameworkName);
    return unless -x $path;

    my $hasSVG = hasSVGSupport($path);
    system "rm -f $path" if ($shouldHaveSVG xor $hasSVG);
}

sub checkWebCoreSVGSupport
{
    my $required = shift;
    my $framework = "WebCore";
    my $path = builtDylibPathForName($framework);
    my $hasSVG = hasSVGSupport($path);
    if ($required && !$hasSVG) {
        die "$framework at \"$path\" does not include SVG Support, please run build-webkit --svg\n";
    }
    return $hasSVG;
}

sub hasAcceleratedCompositingSupport
{
    # On platforms other than Mac the Skipped files are used to skip compositing tests
    return 1 if !isAppleMacWebKit();

    my $path = shift;
    return libraryContainsSymbol($path, "GraphicsLayer");
}

sub checkWebCoreAcceleratedCompositingSupport
{
    my $required = shift;
    my $framework = "WebCore";
    my $path = builtDylibPathForName($framework);
    my $hasAcceleratedCompositing = hasAcceleratedCompositingSupport($path);
    if ($required && !$hasAcceleratedCompositing) {
        die "$framework at \"$path\" does not use accelerated compositing\n";
    }
    return $hasAcceleratedCompositing;
}

sub has3DRenderingSupport
{
    # On platforms other than Mac the Skipped files are used to skip 3D tests
    return 1 if !isAppleMacWebKit();

    my $path = shift;
    return libraryContainsSymbol($path, "WebCoreHas3DRendering");
}

sub checkWebCore3DRenderingSupport
{
    my $required = shift;
    my $framework = "WebCore";
    my $path = builtDylibPathForName($framework);
    my $has3DRendering = has3DRenderingSupport($path);
    if ($required && !$has3DRendering) {
        die "$framework at \"$path\" does not include 3D rendering Support, please run build-webkit --3d-rendering\n";
    }
    return $has3DRendering;
}

sub has3DCanvasSupport
{
    return 0 if isQt();

    my $path = shift;
    return libraryContainsSymbol($path, "WebGLShader");
}

sub checkWebCore3DCanvasSupport
{
    my $required = shift;
    my $framework = "WebCore";
    my $path = builtDylibPathForName($framework);
    my $has3DCanvas = has3DCanvasSupport($path);
    if ($required && !$has3DCanvas) {
        die "$framework at \"$path\" does not include 3D Canvas Support, please run build-webkit --3d-canvas\n";
    }
    return $has3DCanvas;
}

sub hasWMLSupport
{
    my $path = shift;
    return libraryContainsSymbol($path, "WMLElement");
}

sub removeLibraryDependingOnWML
{
    my $frameworkName = shift;
    my $shouldHaveWML = shift;

    my $path = builtDylibPathForName($frameworkName);
    return unless -x $path;

    my $hasWML = hasWMLSupport($path);
    system "rm -f $path" if ($shouldHaveWML xor $hasWML);
}

sub checkWebCoreWMLSupport
{
    my $required = shift;
    my $framework = "WebCore";
    my $path = builtDylibPathForName($framework);
    my $hasWML = hasWMLSupport($path);
    if ($required && !$hasWML) {
        die "$framework at \"$path\" does not include WML Support, please run build-webkit --wml\n";
    }
    return $hasWML;
}

sub hasXHTMLMPSupport
{
    my $path = shift;
    return libraryContainsSymbol($path, "isXHTMLMPDocument");
}

sub checkWebCoreXHTMLMPSupport
{
    my $required = shift;
    my $framework = "WebCore";
    my $path = builtDylibPathForName($framework);
    my $hasXHTMLMP = hasXHTMLMPSupport($path);
    if ($required && !$hasXHTMLMP) {
        die "$framework at \"$path\" does not include XHTML MP Support\n";
    }
    return $hasXHTMLMP;
}

sub hasWCSSSupport
{
    # FIXME: When WCSS support is landed this should be updated to check for WCSS
    # being enabled in a manner similar to how we check for XHTML MP above.
    return 0;
}

sub checkWebCoreWCSSSupport
{
    my $required = shift;
    my $framework = "WebCore";
    my $path = builtDylibPathForName($framework);
    my $hasWCSS = hasWCSSSupport($path);
    if ($required && !$hasWCSS) {
        die "$framework at \"$path\" does not include WCSS Support\n";
    }
    return $hasWCSS;
}

sub isInspectorFrontend()
{
    determineIsInspectorFrontend();
    return $isInspectorFrontend;
}

sub determineIsInspectorFrontend()
{
    return if defined($isInspectorFrontend);
    $isInspectorFrontend = checkForArgumentAndRemoveFromARGV("--inspector-frontend");
}

sub isQt()
{
    determineIsQt();
    return $isQt;
}

sub qtFeatureDefaults()
{
    determineQtFeatureDefaults();
    return %qtFeatureDefaults;
}

sub determineQtFeatureDefaults()
{
    return if %qtFeatureDefaults;
    my $originalCwd = getcwd();
    chdir File::Spec->catfile(sourceDir(), "WebCore");
    my $defaults = `qmake CONFIG+=compute_defaults 2>&1`;
    chdir $originalCwd;

    while ($defaults =~ m/(\S*?)=(.*?)( |$)/gi) {
        $qtFeatureDefaults{$1}=$2;
    }
}

sub checkForArgument
{
    my $argToCheck = shift;
    foreach my $opt (@ARGV) {
        if ($opt =~ /^$argToCheck$/i ) {
					return 1;
        }
    }
    return 0;
}

sub checkForArgumentAndRemoveFromARGV
{
    my $argToCheck = shift;
    if (checkForArgument($argToCheck)) {
        @ARGV = grep(!/^$argToCheck$/i, @ARGV);
        return 1;
		}
    return 0;
}

sub determineIsQt()
{
    return if defined($isQt);

    # Allow override in case QTDIR is not set.
    if (checkForArgumentAndRemoveFromARGV("--qt")) {
        $isQt = 1;
        return;
    }

    # The presence of QTDIR only means Qt if --gtk is not on the command-line
    if (isGtk() || isWx()) {
        $isQt = 0;
        return;
    }
    
    $isQt = defined($ENV{'QTDIR'});
}

sub isGtk()
{
    determineIsGtk();
    return $isGtk;
}

sub determineIsGtk()
{
    return if defined($isGtk);
    $isGtk = checkForArgumentAndRemoveFromARGV("--gtk");
}

sub isWx()
{
    determineIsWx();
    return $isWx;
}

sub determineIsWx()
{
    return if defined($isWx);
    $isWx = checkForArgumentAndRemoveFromARGV("--wx");
}

sub getWxArgs()
{
    if (!@wxArgs) {
        @wxArgs = ("");
        my $rawWxArgs = "";
        foreach my $opt (@ARGV) {
            if ($opt =~ /^--wx-args/i ) {
                @ARGV = grep(!/^--wx-args/i, @ARGV);
                $rawWxArgs = $opt;
                $rawWxArgs =~ s/--wx-args=//i;
            }
        }
        @wxArgs = split(/,/, $rawWxArgs);
    }
    return @wxArgs;
}

# Determine if this is debian, ubuntu, linspire, or something similar.
sub isDebianBased()
{
    return -e "/etc/debian_version";
}

sub isFedoraBased()
{
    return -e "/etc/fedora-release";
}

sub isChromium()
{
    determineIsChromium();
    return $isChromium;
}

sub determineIsChromium()
{
    return if defined($isChromium);
    $isChromium = checkForArgumentAndRemoveFromARGV("--chromium");
}

sub isCairoWin32()
{
    determineIsCairoWin32();
    return $isCairoWin32;
}

sub determineIsCairoWin32()
{
	return if defined($isCairoWin32);
	$isCairoWin32 = checkForArgumentAndRemoveFromARGV("--cairo-win32");
}

sub isCygwin()
{
    return ($^O eq "cygwin") || 0;
}

sub isDarwin()
{
    return ($^O eq "darwin") || 0;
}

sub isWindows()
{
    return ($^O eq "MSWin32") || 0;
}

sub isLinux()
{
    return ($^O eq "linux") || 0;
}

sub isAppleWebKit()
{
    return !(isQt() or isGtk() or isWx() or isChromium());
}

sub isAppleMacWebKit()
{
    return isAppleWebKit() && isDarwin();
}

sub isAppleWinWebKit()
{
    return isAppleWebKit() && isCygwin();
}

sub isPerianInstalled()
{
    if (!isAppleWebKit()) {
        return 0;
    }

    if (-d "/Library/QuickTime/Perian.component") {
        return 1;
    }

    if (-d "$ENV{HOME}/Library/QuickTime/Perian.component") {
        return 1;
    }

    return 0;
}

sub determineOSXVersion()
{
    return if $osXVersion;

    if (!isDarwin()) {
        $osXVersion = -1;
        return;
    }

    my $version = `sw_vers -productVersion`;
    my @splitVersion = split(/\./, $version);
    @splitVersion >= 2 or die "Invalid version $version";
    $osXVersion = {
            "major" => $splitVersion[0],
            "minor" => $splitVersion[1],
            "subminor" => (defined($splitVersion[2]) ? $splitVersion[2] : 0),
    };
}

sub osXVersion()
{
    determineOSXVersion();
    return $osXVersion;
}

sub isTiger()
{
    return isDarwin() && osXVersion()->{"minor"} == 4;
}

sub isLeopard()
{
    return isDarwin() && osXVersion()->{"minor"} == 5;
}

sub isSnowLeopard()
{
    return isDarwin() && osXVersion()->{"minor"} == 6;
}

sub isWindowsNT()
{
    return $ENV{'OS'} eq 'Windows_NT';
}

sub relativeScriptsDir()
{
    my $scriptDir = File::Spec->catpath("", File::Spec->abs2rel(dirname($0), getcwd()), "");
    if ($scriptDir eq "") {
        $scriptDir = ".";
    }
    return $scriptDir;
}

sub launcherPath()
{
    my $relativeScriptsPath = relativeScriptsDir();
    if (isGtk() || isQt() || isWx()) {
        return "$relativeScriptsPath/run-launcher";
    } elsif (isAppleWebKit()) {
        return "$relativeScriptsPath/run-safari";
    }
}

sub launcherName()
{
    if (isGtk()) {
        return "GtkLauncher";
    } elsif (isQt()) {
        return "QtLauncher";
    } elsif (isWx()) {
        return "wxBrowser";
    } elsif (isAppleWebKit()) {
        return "Safari";
    }
}

sub checkRequiredSystemConfig
{
    if (isDarwin()) {
        chomp(my $productVersion = `sw_vers -productVersion`);
        if ($productVersion lt "10.4") {
            print "*************************************************************\n";
            print "Mac OS X Version 10.4.0 or later is required to build WebKit.\n";
            print "You have " . $productVersion . ", thus the build will most likely fail.\n";
            print "*************************************************************\n";
        }
        my $xcodeVersion = `xcodebuild -version`;
        if ($xcodeVersion !~ /DevToolsCore-(\d+)/ || $1 < 747) {
            print "*************************************************************\n";
            print "Xcode Version 2.3 or later is required to build WebKit.\n";
            print "You have an earlier version of Xcode, thus the build will\n";
            print "most likely fail.  The latest Xcode is available from the web:\n";
            print "http://developer.apple.com/tools/xcode\n";
            print "*************************************************************\n";
        }
    } elsif (isGtk() or isQt() or isWx()) {
        my @cmds = qw(flex bison gperf);
        my @missing = ();
        foreach my $cmd (@cmds) {
            if (not `$cmd --version`) {
                push @missing, $cmd;
            }
        }
        if (@missing) {
            my $list = join ", ", @missing;
            die "ERROR: $list missing but required to build WebKit.\n";
        }
    }
    # Win32 and other platforms may want to check for minimum config
}

sub determineWindowsSourceDir()
{
    return if $windowsSourceDir;
    my $sourceDir = sourceDir();
    chomp($windowsSourceDir = `cygpath -w $sourceDir`);
}

sub windowsSourceDir()
{
    determineWindowsSourceDir();
    return $windowsSourceDir;
}

sub windowsLibrariesDir()
{
    return windowsSourceDir() . "\\WebKitLibraries\\win";
}

sub windowsOutputDir()
{
    return windowsSourceDir() . "\\WebKitBuild";
}

sub setupAppleWinEnv()
{
    return unless isAppleWinWebKit();

    if (isWindowsNT()) {
        my $restartNeeded = 0;
        my %variablesToSet = ();

        # Setting the environment variable 'CYGWIN' to 'tty' makes cygwin enable extra support (i.e., termios)
        # for UNIX-like ttys in the Windows console
        $variablesToSet{CYGWIN} = "tty" unless $ENV{CYGWIN};
        
        # Those environment variables must be set to be able to build inside Visual Studio.
        $variablesToSet{WEBKITLIBRARIESDIR} = windowsLibrariesDir() unless $ENV{WEBKITLIBRARIESDIR};
        $variablesToSet{WEBKITOUTPUTDIR} = windowsOutputDir() unless $ENV{WEBKITOUTPUTDIR};

        foreach my $variable (keys %variablesToSet) {
            print "Setting the Environment Variable '" . $variable . "' to '" . $variablesToSet{$variable} . "'\n\n";
            system qw(regtool -s set), '\\HKEY_CURRENT_USER\\Environment\\' . $variable, $variablesToSet{$variable};
            $restartNeeded ||= $variable eq "WEBKITLIBRARIESDIR" || $variable eq "WEBKITOUTPUTDIR";
        }

        if ($restartNeeded) {
            print "Please restart your computer before attempting to build inside Visual Studio.\n\n";
        }
    } else {
        if (!$ENV{'WEBKITLIBRARIESDIR'}) {
            print "Warning: You must set the 'WebKitLibrariesDir' environment variable\n";
            print "         to be able build WebKit from within Visual Studio.\n";
            print "         Make sure that 'WebKitLibrariesDir' points to the\n";
            print "         'WebKitLibraries/win' directory, not the 'WebKitLibraries/' directory.\n\n";
        }
        if (!$ENV{'WEBKITOUTPUTDIR'}) {
            print "Warning: You must set the 'WebKitOutputDir' environment variable\n";
            print "         to be able build WebKit from within Visual Studio.\n\n";
        }
    }
}

sub setupCygwinEnv()
{
    return if !isCygwin();
    return if $vcBuildPath;

    my $vsInstallDir;
    my $programFilesPath = $ENV{'PROGRAMFILES'} || "C:\\Program Files";
    if ($ENV{'VSINSTALLDIR'}) {
        $vsInstallDir = $ENV{'VSINSTALLDIR'};
    } else {
        $vsInstallDir = "$programFilesPath/Microsoft Visual Studio 8";
    }
    $vsInstallDir = `cygpath "$vsInstallDir"`;
    chomp $vsInstallDir;
    $vcBuildPath = "$vsInstallDir/Common7/IDE/devenv.com";
    if (-e $vcBuildPath) {
        # Visual Studio is installed; we can use pdevenv to build.
        $vcBuildPath = File::Spec->catfile(sourceDir(), qw(WebKitTools Scripts pdevenv));
    } else {
        # Visual Studio not found, try VC++ Express
        $vcBuildPath = "$vsInstallDir/Common7/IDE/VCExpress.exe";
        if (! -e $vcBuildPath) {
            print "*************************************************************\n";
            print "Cannot find '$vcBuildPath'\n";
            print "Please execute the file 'vcvars32.bat' from\n";
            print "'$programFilesPath\\Microsoft Visual Studio 8\\VC\\bin\\'\n";
            print "to setup the necessary environment variables.\n";
            print "*************************************************************\n";
            die;
        }
    }

    my $qtSDKPath = "$programFilesPath/QuickTime SDK";
    if (0 && ! -e $qtSDKPath) {
        print "*************************************************************\n";
        print "Cannot find '$qtSDKPath'\n";
        print "Please download the QuickTime SDK for Windows from\n";
        print "http://developer.apple.com/quicktime/download/\n";
        print "*************************************************************\n";
        die;
    }
    
    chomp($ENV{'WEBKITLIBRARIESDIR'} = `cygpath -wa "$sourceDir/WebKitLibraries/win"`) unless $ENV{'WEBKITLIBRARIESDIR'};

    $windowsTmpPath = `cygpath -w /tmp`;
    chomp $windowsTmpPath;
    print "Building results into: ", baseProductDir(), "\n";
    print "WEBKITOUTPUTDIR is set to: ", $ENV{"WEBKITOUTPUTDIR"}, "\n";
    print "WEBKITLIBRARIESDIR is set to: ", $ENV{"WEBKITLIBRARIESDIR"}, "\n";
}

sub copyInspectorFrontendFiles
{
    my $productDir = productDir();
    my $sourceInspectorPath = sourceDir() . "/WebCore/inspector/front-end/";
    my $inspectorResourcesDirPath = $ENV{"WEBKITINSPECTORRESOURCESDIR"};

    if (!defined($inspectorResourcesDirPath)) {
        $inspectorResourcesDirPath = "";
    }

    if (isAppleMacWebKit()) {
        $inspectorResourcesDirPath = $productDir . "/WebCore.framework/Resources/inspector";
    } elsif (isAppleWinWebKit()) {
        $inspectorResourcesDirPath = $productDir . "/WebKit.resources/inspector";
    } elsif (isQt() || isGtk()) {
        my $prefix = $ENV{"WebKitInstallationPrefix"};
        $inspectorResourcesDirPath = (defined($prefix) ? $prefix : "/usr/share") . "/webkit-1.0/webinspector";
    }

    if (! -d $inspectorResourcesDirPath) {
        print "*************************************************************\n";
        print "Cannot find '$inspectorResourcesDirPath'.\n" if (defined($inspectorResourcesDirPath));
        print "Make sure that you have built WebKit first.\n" if (! -d $productDir || defined($inspectorResourcesDirPath));
        print "Optionally, set the environment variable 'WebKitInspectorResourcesDir'\n";
        print "to point to the directory that contains the WebKit Inspector front-end\n";
        print "files for the built WebCore framework.\n";
        print "*************************************************************\n";
        die;
    }
    return system "rsync", "-aut", "--exclude=/.DS_Store", "--exclude=.svn/", !isQt() ? "--exclude=/WebKit.qrc" : "", $sourceInspectorPath, $inspectorResourcesDirPath;
}

sub buildXCodeProject($$@)
{
    my ($project, $clean, @extraOptions) = @_;

    if ($clean) {
        push(@extraOptions, "-alltargets");
        push(@extraOptions, "clean");
    }

    return system "xcodebuild", "-project", "$project.xcodeproj", @extraOptions;
}

sub buildVisualStudioProject
{
    my ($project, $clean) = @_;
    setupCygwinEnv();

    my $config = configurationForVisualStudio();

    chomp(my $winProjectPath = `cygpath -w "$project"`);
    
    my $action = "/build";
    if ($clean) {
        $action = "/clean";
    }

    my $useenv = "/useenv";

    my @command = ($vcBuildPath, $useenv, $winProjectPath, $action, $config);

    print join(" ", @command), "\n";
    return system @command;
}

sub downloadWafIfNeeded
{
    # get / update waf if needed
    my $waf = "$sourceDir/WebKitTools/wx/waf";
    my $wafURL = 'http://wxwebkit.wxcommunity.com/downloads/deps/waf';
    if (!-f $waf) {
        my $result = system "curl -o $waf $wafURL";
        chmod 0755, $waf;
    }
}

sub buildWafProject
{
    my ($project, $shouldClean, @options) = @_;
    
    # set the PYTHONPATH for waf
    my $pythonPath = $ENV{'PYTHONPATH'};
    if (!defined($pythonPath)) {
        $pythonPath = '';
    }
    my $sourceDir = sourceDir();
    my $newPythonPath = "$sourceDir/WebKitTools/wx/build:$pythonPath";
    if (isCygwin()) {
        $newPythonPath = `cygpath --mixed --path $newPythonPath`;
    }
    $ENV{'PYTHONPATH'} = $newPythonPath;
    
    print "Building $project\n";

    my $wafCommand = "$sourceDir/WebKitTools/wx/waf";
    if ($ENV{'WXWEBKIT_WAF'}) {
        $wafCommand = $ENV{'WXWEBKIT_WAF'};
    }
    if (isCygwin()) {
        $wafCommand = `cygpath --windows "$wafCommand"`;
        chomp($wafCommand);
    }
    if ($shouldClean) {
        return system $wafCommand, "clean", "distclean";
    }
    
    return system $wafCommand, 'configure', 'build', 'install', @options;
}

sub retrieveQMakespecVar
{
    my $mkspec = $_[0];
    my $varname = $_[1];

    my $compiler = "unknown";
    #print "retrieveMakespecVar " . $mkspec . ", " . $varname . "\n";

    local *SPEC;
    open SPEC, "<$mkspec" or return "make";
    while (<SPEC>) {
        if ($_ =~ /\s*include\((.+)\)/) {
            # open the included mkspec
            my $oldcwd = getcwd();
            (my $volume, my $directories, my $file) = File::Spec->splitpath($mkspec);
            my $newcwd = "$volume$directories";
            chdir $newcwd if $newcwd;
            $compiler = retrieveQMakespecVar($1, $varname);
            chdir $oldcwd;
        } elsif ($_ =~ /$varname\s*=\s*([^\s]+)/) {
            $compiler = $1;
            last;
        }
    }
    close SPEC;
    return $compiler;
}

sub qtMakeCommand($)
{
    my ($qmakebin) = @_;
    chomp(my $mkspec = `$qmakebin -query QMAKE_MKSPECS`);
    $mkspec .= "/default";
    my $compiler = retrieveQMakespecVar("$mkspec/qmake.conf", "QMAKE_CC");

    #print "default spec: " . $mkspec . "\n";
    #print "compiler found: " . $compiler . "\n";

    if ($compiler eq "cl") {
        return "nmake";
    }

    return "make";
}

sub autotoolsFlag($$)
{
    my ($flag, $feature) = @_;
    my $prefix = $flag ? "--enable" : "--disable";

    return $prefix . '-' . $feature;
}

sub buildAutotoolsProject($@)
{
    my ($clean, @buildParams) = @_;

    my $make = 'make';
    my $dir = productDir();
    my $config = passedConfiguration() || configuration();
    my $prefix = $ENV{"WebKitInstallationPrefix"};

    my @buildArgs = ();
    my $makeArgs = $ENV{"WebKitMakeArguments"} || "";
    for my $i (0 .. $#buildParams) {
        my $opt = $buildParams[$i];
        if ($opt =~ /^--makeargs=(.*)/i ) {
            $makeArgs = $makeArgs . " " . $1;
        } else {
            push @buildArgs, $opt;
        }
    }

    push @buildArgs, "--prefix=" . $prefix if defined($prefix);

    # check if configuration is Debug
    if ($config =~ m/debug/i) {
        push @buildArgs, "--enable-debug";
    } else {
        push @buildArgs, "--disable-debug";
    }

    # Use rm to clean the build directory since distclean may miss files
    if ($clean && -d $dir) {
        system "rm", "-rf", "$dir";
    }

    if (! -d $dir) {
        system "mkdir", "-p", "$dir";
        if (! -d $dir) {
            die "Failed to create build directory " . $dir;
        }
    }

    chdir $dir or die "Failed to cd into " . $dir . "\n";

    my $result;
    if ($clean) {
        #$result = system $make, "distclean";
        return 0;
    }

    print "Calling configure in " . $dir . "\n\n";
    print "Installation directory: $prefix\n" if(defined($prefix));

    # Make the path relative since it will appear in all -I compiler flags.
    # Long argument lists cause bizarre slowdowns in libtool.
    my $relSourceDir = File::Spec->abs2rel($sourceDir);
    $relSourceDir = "." if !$relSourceDir;

    $result = system "$relSourceDir/autogen.sh", @buildArgs;
    if ($result ne 0) {
        die "Failed to setup build environment using 'autotools'!\n";
    }

    $result = system "$make $makeArgs";
    if ($result ne 0) {
        die "\nFailed to build WebKit using '$make'!\n";
    }

    chdir ".." or die;
    return $result;
}

sub buildQMakeProject($@)
{
    my ($clean, @buildParams) = @_;

    my @buildArgs = ("-r");

    my $qmakebin = "qmake"; # Allow override of the qmake binary from $PATH
    my $makeargs = "";
    for my $i (0 .. $#buildParams) {
        my $opt = $buildParams[$i];
        if ($opt =~ /^--qmake=(.*)/i ) {
            $qmakebin = $1;
        } elsif ($opt =~ /^--qmakearg=(.*)/i ) {
            push @buildArgs, $1;
        } elsif ($opt =~ /^--makeargs=(.*)/i ) {
            $makeargs = $1;
        } else {
            push @buildArgs, $opt;
        }
    }

    my $make = qtMakeCommand($qmakebin);
    my $config = configuration();
    my $prefix = $ENV{"WebKitInstallationPrefix"};

    push @buildArgs, "OUTPUT_DIR=" . baseProductDir() . "/$config";
    push @buildArgs, sourceDir() . "/WebKit.pro";
    if ($config =~ m/debug/i) {
        push @buildArgs, "CONFIG-=release";
        push @buildArgs, "CONFIG+=debug";
    } else {
        my $passedConfig = passedConfiguration() || "";
        if (!isDarwin() || $passedConfig =~ m/release/i) {
            push @buildArgs, "CONFIG+=release";
            push @buildArgs, "CONFIG-=debug";
        } else {
            push @buildArgs, "CONFIG+=debug";
            push @buildArgs, "CONFIG+=debug_and_release";
        }
    }

    my $dir = File::Spec->canonpath(baseProductDir());
    my @mkdirArgs;
    push @mkdirArgs, "-p" if !isWindows();
    if (! -d $dir) {
        system "mkdir", @mkdirArgs, "$dir";
        if (! -d $dir) {
            die "Failed to create product directory " . $dir;
        }
    }
    $dir = File::Spec->catfile($dir, $config);
    if (! -d $dir) {
        system "mkdir", @mkdirArgs, "$dir";
        if (! -d $dir) {
            die "Failed to create build directory " . $dir;
        }
    }

    chdir $dir or die "Failed to cd into " . $dir . "\n";

    print "Calling '$qmakebin @buildArgs' in " . $dir . "\n\n";
    print "Installation directory: $prefix\n" if(defined($prefix));

    my $result = system "$qmakebin @buildArgs";
    if ($result ne 0) {
       die "Failed to setup build environment using $qmakebin!\n";
    }

    if ($clean) {
      $result = system "$make $makeargs distclean";
    } else {
      $result = system "$make $makeargs";
    }

    chdir ".." or die;
    return $result;
}

sub buildQMakeQtProject($$@)
{
    my ($project, $clean, @buildArgs) = @_;

    return buildQMakeProject($clean, @buildArgs);
}

sub buildGtkProject($$@)
{
    my ($project, $clean, @buildArgs) = @_;

    if ($project ne "WebKit") {
        die "The Gtk port builds JavaScriptCore, WebCore and WebKit in one shot! Only call it for 'WebKit'.\n";
    }

    return buildAutotoolsProject($clean, @buildArgs);
}

sub buildChromiumMakefile($$$)
{
    my ($dir, $target, $clean) = @_;
    chdir $dir;
    if ($clean) {
        return system qw(rm -rf out);
    }
    my $config = configuration();
    my @command = ("make", "-j4", "BUILDTYPE=$config", $target);
    print join(" ", @command) . "\n";
    return system @command;
}

sub buildChromiumVisualStudioProject($$)
{
    my ($projectPath, $clean) = @_;

    my $config = configuration();
    my $action = "/build";
    $action = "/clean" if $clean;

    # Find Visual Studio installation.
    my $vsInstallDir;
    my $programFilesPath = $ENV{'PROGRAMFILES'} || "C:\\Program Files";
    if ($ENV{'VSINSTALLDIR'}) {
        $vsInstallDir = $ENV{'VSINSTALLDIR'};
    } else {
        $vsInstallDir = "$programFilesPath/Microsoft Visual Studio 8";
    }
    $vsInstallDir = `cygpath "$vsInstallDir"` if isCygwin();
    chomp $vsInstallDir;
    $vcBuildPath = "$vsInstallDir/Common7/IDE/devenv.com";

    # Create command line and execute it.
    my @command = ($vcBuildPath, $projectPath, $action, $config);
    print "Building results into: ", baseProductDir(), "\n";
    print join(" ", @command), "\n";
    return system @command;
}

sub buildChromium($@)
{
    my ($clean, @options) = @_;

    my $result = 1;
    if (isDarwin()) {
        # Mac build - builds the root xcode project.
        $result = buildXCodeProject("WebKit/chromium/WebKit", $clean, (@options));
    } elsif (isCygwin() || isWindows()) {
        # Windows build - builds the root visual studio solution.
        $result = buildChromiumVisualStudioProject("WebKit/chromium/WebKit.sln", $clean);
    } elsif (isLinux()) {
        # Linux build - build using make.
        $ result = buildChromiumMakefile("WebKit/chromium/", "webkit", $clean);
    } else {
        print STDERR "This platform is not supported by chromium.\n";
    }
    return $result;
}

sub appleApplicationSupportPath
{
    open INSTALL_DIR, "</proc/registry/HKEY_LOCAL_MACHINE/SOFTWARE/Apple\ Inc./Apple\ Application\ Support/InstallDir";
    my $path = <INSTALL_DIR>;
    $path =~ s/[\r\n\x00].*//;
    close INSTALL_DIR;

    my $unixPath = `cygpath -u '$path'`;
    chomp $unixPath;
    return $unixPath;
}

sub setPathForRunningWebKitApp
{
    my ($env) = @_;

    return unless isAppleWinWebKit();

    $env->{PATH} = join(':', productDir(), dirname(installedSafariPath()), appleApplicationSupportPath(), $env->{PATH} || "");
}

sub exitStatus($)
{
    my ($returnvalue) = @_;
    if ($^O eq "MSWin32") {
        return $returnvalue >> 8;
    }
    return WEXITSTATUS($returnvalue);
}

sub runSafari
{
    my ($debugger) = @_;

    if (isAppleMacWebKit()) {
        return system "$FindBin::Bin/gdb-safari", @ARGV if $debugger;

        my $productDir = productDir();
        print "Starting Safari with DYLD_FRAMEWORK_PATH set to point to built WebKit in $productDir.\n";
        $ENV{DYLD_FRAMEWORK_PATH} = $productDir;
        $ENV{WEBKIT_UNSET_DYLD_FRAMEWORK_PATH} = "YES";
        if (!isTiger() && architecture()) {
            return system "arch", "-" . architecture(), safariPath(), @ARGV;
        } else {
            return system safariPath(), @ARGV;
        }
    }

    if (isAppleWinWebKit()) {
        my $script = "run-webkit-nightly.cmd";
        my $result = system "cp", "$FindBin::Bin/$script", productDir();
        return $result if $result;

        my $cwd = getcwd();
        chdir productDir();

        my $debuggerFlag = $debugger ? "/debugger" : "";
        $result = system "cmd", "/c", "call $script $debuggerFlag";
        chdir $cwd;
        return $result;
    }

    return 1;
}

1;<|MERGE_RESOLUTION|>--- conflicted
+++ resolved
@@ -63,11 +63,8 @@
 my $isWx;
 my @wxArgs;
 my $isChromium;
-<<<<<<< HEAD
 my $isCairoWin32;
-=======
 my $isInspectorFrontend;
->>>>>>> d0350282
 
 # Variables for Win32 support
 my $vcBuildPath;
@@ -242,11 +239,8 @@
     push(@args, '--gtk') if isGtk();
     push(@args, '--wx') if isWx();
     push(@args, '--chromium') if isChromium();
-<<<<<<< HEAD
 		push(@args, '--cairo-win32') if isCairoWin32();
-=======
     push(@args, '--inspector-frontend') if isInspectorFrontend();
->>>>>>> d0350282
     return @args;
 }
 
