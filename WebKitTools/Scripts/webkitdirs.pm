--- conflicted
+++ resolved
@@ -63,7 +63,6 @@
 my $isWx;
 my @wxArgs;
 my $isChromium;
-my $isCairoWin32;
 my $isInspectorFrontend;
 my $isCairoWin32;
 
@@ -243,11 +242,7 @@
     push(@args, '--gtk') if isGtk();
     push(@args, '--wx') if isWx();
     push(@args, '--chromium') if isChromium();
-<<<<<<< HEAD
-		push(@args, '--cairo-win32') if isCairoWin32();
-=======
     push(@args, '--cairo-win32') if isCairoWin32();
->>>>>>> f654022d
     push(@args, '--inspector-frontend') if isInspectorFrontend();
     return @args;
 }
