/*
 * Copyright (C) 2009 Apple Inc. All Rights Reserved.
 * Copyright (C) 2009 Brent Fulgham. All Rights Reserved.
 *
 * Redistribution and use in source and binary forms, with or without
 * modification, are permitted provided that the following conditions
 * are met:
 * 1. Redistributions of source code must retain the above copyright
 *    notice, this list of conditions and the following disclaimer.
 * 2. Redistributions in binary form must reproduce the above copyright
 *    notice, this list of conditions and the following disclaimer in the
 *    documentation and/or other materials provided with the distribution.
 *
 * THIS SOFTWARE IS PROVIDED BY APPLE INC. ``AS IS'' AND ANY
 * EXPRESS OR IMPLIED WARRANTIES, INCLUDING, BUT NOT LIMITED TO, THE
 * IMPLIED WARRANTIES OF MERCHANTABILITY AND FITNESS FOR A PARTICULAR
 * PURPOSE ARE DISCLAIMED.  IN NO EVENT SHALL APPLE INC. OR
 * CONTRIBUTORS BE LIABLE FOR ANY DIRECT, INDIRECT, INCIDENTAL, SPECIAL,
 * EXEMPLARY, OR CONSEQUENTIAL DAMAGES (INCLUDING, BUT NOT LIMITED TO,
 * PROCUREMENT OF SUBSTITUTE GOODS OR SERVICES; LOSS OF USE, DATA, OR
 * PROFITS; OR BUSINESS INTERRUPTION) HOWEVER CAUSED AND ON ANY THEORY
 * OF LIABILITY, WHETHER IN CONTRACT, STRICT LIABILITY, OR TORT
 * (INCLUDING NEGLIGENCE OR OTHERWISE) ARISING IN ANY WAY OUT OF THE USE
 * OF THIS SOFTWARE, EVEN IF ADVISED OF THE POSSIBILITY OF SUCH DAMAGE. 
 */

#ifndef PrintWebUIDelegate_h
#define PrintWebUIDelegate_h

#include <WebKit/WebKit.h>

class PrintWebUIDelegate : public IWebUIDelegate {
public:
    PrintWebUIDelegate() : m_refCount(1) {}

    // IUnknown
    virtual HRESULT STDMETHODCALLTYPE QueryInterface(REFIID riid, void** ppvObject);
    virtual ULONG STDMETHODCALLTYPE AddRef(void);
    virtual ULONG STDMETHODCALLTYPE Release(void);

    virtual HRESULT STDMETHODCALLTYPE createWebViewWithRequest(IWebView*, IWebURLRequest*, IPropertyBag*, IWebView**) { return E_NOTIMPL; }
    virtual HRESULT STDMETHODCALLTYPE webViewShow(IWebView*) { return E_NOTIMPL; }
    virtual HRESULT STDMETHODCALLTYPE webViewClose(IWebView*) { return E_NOTIMPL; }
    virtual HRESULT STDMETHODCALLTYPE webViewFocus(IWebView*) { return E_NOTIMPL; }
    virtual HRESULT STDMETHODCALLTYPE webViewUnfocus(IWebView*) { return E_NOTIMPL; }
    virtual HRESULT STDMETHODCALLTYPE webViewFirstResponder(IWebView*, OLE_HANDLE*)  { return E_NOTIMPL; }
    virtual HRESULT STDMETHODCALLTYPE makeFirstResponder(IWebView*, OLE_HANDLE) { return E_NOTIMPL; }
    virtual HRESULT STDMETHODCALLTYPE setStatusText(IWebView*, BSTR) { return E_NOTIMPL; }
    virtual HRESULT STDMETHODCALLTYPE webViewStatusText(IWebView*, BSTR*) { return E_NOTIMPL; }
    virtual HRESULT STDMETHODCALLTYPE webViewAreToolbarsVisible(IWebView*, BOOL*) { return E_NOTIMPL; }
    virtual HRESULT STDMETHODCALLTYPE setToolbarsVisible(IWebView*, BOOL) { return E_NOTIMPL; }
    virtual HRESULT STDMETHODCALLTYPE webViewIsStatusBarVisible(IWebView*, BOOL*) { return E_NOTIMPL; }
    virtual HRESULT STDMETHODCALLTYPE setStatusBarVisible(IWebView*, BOOL) { return E_NOTIMPL; }
    virtual HRESULT STDMETHODCALLTYPE webViewIsResizable(IWebView*, BOOL*) { return E_NOTIMPL; }
    virtual HRESULT STDMETHODCALLTYPE setResizable(IWebView*, BOOL) { return E_NOTIMPL; }
    virtual HRESULT STDMETHODCALLTYPE setFrame(IWebView*, RECT*) { return E_NOTIMPL; }
    virtual HRESULT STDMETHODCALLTYPE webViewFrame(IWebView*, RECT*) { return E_NOTIMPL; }
    virtual HRESULT STDMETHODCALLTYPE setContentRect(IWebView*, RECT*) { return E_NOTIMPL; }
    virtual HRESULT STDMETHODCALLTYPE webViewContentRect(IWebView*, RECT*) { return E_NOTIMPL; }
    virtual HRESULT STDMETHODCALLTYPE runJavaScriptAlertPanelWithMessage(IWebView*, BSTR) { return E_NOTIMPL; }
    virtual HRESULT STDMETHODCALLTYPE runJavaScriptConfirmPanelWithMessage(IWebView*, BSTR, BOOL*) { return E_NOTIMPL; }
    virtual HRESULT STDMETHODCALLTYPE runJavaScriptTextInputPanelWithPrompt(IWebView*, BSTR, BSTR, BSTR*) { return E_NOTIMPL; }
    virtual HRESULT STDMETHODCALLTYPE runBeforeUnloadConfirmPanelWithMessage(IWebView*, BSTR, IWebFrame*, BOOL*) { return E_NOTIMPL; }
    virtual HRESULT STDMETHODCALLTYPE runOpenPanelForFileButtonWithResultListener(IWebView*, IWebOpenPanelResultListener*) { return E_NOTIMPL; }
    virtual HRESULT STDMETHODCALLTYPE mouseDidMoveOverElement(IWebView*, IPropertyBag*, UINT) { return E_NOTIMPL; }
    virtual HRESULT STDMETHODCALLTYPE contextMenuItemsForElement(IWebView*, IPropertyBag*, OLE_HANDLE, OLE_HANDLE*) { return E_NOTIMPL; }
    virtual HRESULT STDMETHODCALLTYPE validateUserInterfaceItem(IWebView*, UINT, BOOL, BOOL*) { return E_NOTIMPL; }
    virtual HRESULT STDMETHODCALLTYPE shouldPerformAction(IWebView*, UINT, UINT) { return E_NOTIMPL; }
    virtual HRESULT STDMETHODCALLTYPE dragDestinationActionMaskForDraggingInfo(IWebView*, IDataObject*, WebDragDestinationAction*) { return E_NOTIMPL; }
    virtual HRESULT STDMETHODCALLTYPE willPerformDragDestinationAction(IWebView*, WebDragDestinationAction, IDataObject*) { return E_NOTIMPL; }
    virtual HRESULT STDMETHODCALLTYPE dragSourceActionMaskForPoint(IWebView*, LPPOINT, WebDragSourceAction*) { return E_NOTIMPL; }
    virtual HRESULT STDMETHODCALLTYPE willPerformDragSourceAction(IWebView*, WebDragSourceAction, LPPOINT, IDataObject*, IDataObject**) { return E_NOTIMPL; }
    virtual HRESULT STDMETHODCALLTYPE contextMenuItemSelected(IWebView*, void*, IPropertyBag*) { return E_NOTIMPL; }
    virtual HRESULT STDMETHODCALLTYPE hasCustomMenuImplementation(BOOL*) { return E_NOTIMPL; }
    virtual HRESULT STDMETHODCALLTYPE trackCustomPopupMenu(IWebView*, OLE_HANDLE, LPPOINT) { return E_NOTIMPL; }
    virtual HRESULT STDMETHODCALLTYPE measureCustomMenuItem(IWebView*, void*) { return E_NOTIMPL; }
    virtual HRESULT STDMETHODCALLTYPE drawCustomMenuItem(IWebView*, void*) { return E_NOTIMPL; }
    virtual HRESULT STDMETHODCALLTYPE addCustomMenuDrawingData(IWebView*, OLE_HANDLE) { return E_NOTIMPL; }
    virtual HRESULT STDMETHODCALLTYPE cleanUpCustomMenuDrawingData(IWebView*, OLE_HANDLE) { return E_NOTIMPL; }
    virtual HRESULT STDMETHODCALLTYPE canTakeFocus(IWebView*, BOOL, BOOL*) { return E_NOTIMPL; }
    virtual HRESULT STDMETHODCALLTYPE takeFocus(IWebView*, BOOL) { return E_NOTIMPL; }
    virtual HRESULT STDMETHODCALLTYPE registerUndoWithTarget(IWebUndoTarget*, BSTR, IUnknown*) { return E_NOTIMPL; }
    virtual HRESULT STDMETHODCALLTYPE removeAllActionsWithTarget(IWebUndoTarget*) { return E_NOTIMPL; }
    virtual HRESULT STDMETHODCALLTYPE setActionTitle(BSTR) { return E_NOTIMPL; }
    virtual HRESULT STDMETHODCALLTYPE undo() { return E_NOTIMPL; }
    virtual HRESULT STDMETHODCALLTYPE redo() { return E_NOTIMPL; }
    virtual HRESULT STDMETHODCALLTYPE canUndo(BOOL*) { return E_NOTIMPL; }
    virtual HRESULT STDMETHODCALLTYPE canRedo(BOOL*) { return E_NOTIMPL; }
    virtual HRESULT STDMETHODCALLTYPE printFrame(IWebView*, IWebFrame *) { return E_NOTIMPL; }
    virtual HRESULT STDMETHODCALLTYPE ftpDirectoryTemplatePath(IWebView*, BSTR*) { return E_NOTIMPL; }
    virtual HRESULT STDMETHODCALLTYPE webViewHeaderHeight(IWebView*, float*) { return E_NOTIMPL; }
    virtual HRESULT STDMETHODCALLTYPE webViewFooterHeight(IWebView*, float*) { return E_NOTIMPL; }
    virtual HRESULT STDMETHODCALLTYPE drawHeaderInRect(IWebView*, RECT*, OLE_HANDLE) { return E_NOTIMPL; }
    virtual HRESULT STDMETHODCALLTYPE drawFooterInRect(IWebView*, RECT*, OLE_HANDLE, UINT, UINT) { return E_NOTIMPL; }
    virtual HRESULT STDMETHODCALLTYPE webViewPrintingMarginRect(IWebView*, RECT*);
    virtual HRESULT STDMETHODCALLTYPE canRunModal(IWebView*, BOOL*) { return E_NOTIMPL; }
    virtual HRESULT STDMETHODCALLTYPE createModalDialog(IWebView*, IWebURLRequest*, IWebView**) { return E_NOTIMPL; }
    virtual HRESULT STDMETHODCALLTYPE runModal(IWebView*) { return E_NOTIMPL; }
    virtual HRESULT STDMETHODCALLTYPE isMenuBarVisible(IWebView*, BOOL*) { return E_NOTIMPL; }
    virtual HRESULT STDMETHODCALLTYPE setMenuBarVisible(IWebView*, BOOL) { return E_NOTIMPL; }
    virtual HRESULT STDMETHODCALLTYPE runDatabaseSizeLimitPrompt(IWebView*, BSTR, IWebFrame*, BOOL*) { return E_NOTIMPL; }
    virtual HRESULT STDMETHODCALLTYPE paintCustomScrollbar(IWebView*, HDC, RECT, WebScrollBarControlSize, WebScrollbarControlState, WebScrollbarControlPart, BOOL, float, float, WebScrollbarControlPartMask) { return E_NOTIMPL; }
    virtual HRESULT STDMETHODCALLTYPE paintCustomScrollCorner(IWebView*, HDC, RECT) { return E_NOTIMPL; }
<<<<<<< HEAD
		virtual HRESULT STDMETHODCALLTYPE newBackingStore(IWebView *,OLE_HANDLE) { return E_NOTIMPL; }
=======
    virtual HRESULT STDMETHODCALLTYPE newBackingStore(IWebView*, OLE_HANDLE) { return E_NOTIMPL; }
>>>>>>> f654022d

private:
    int m_refCount;
};

#endif<|MERGE_RESOLUTION|>--- conflicted
+++ resolved
@@ -38,7 +38,7 @@
     virtual ULONG STDMETHODCALLTYPE AddRef(void);
     virtual ULONG STDMETHODCALLTYPE Release(void);
 
-    virtual HRESULT STDMETHODCALLTYPE createWebViewWithRequest(IWebView*, IWebURLRequest*, IPropertyBag*, IWebView**) { return E_NOTIMPL; }
+    virtual HRESULT STDMETHODCALLTYPE createWebViewWithRequest(IWebView*, IWebURLRequest*, IWebView**) { return E_NOTIMPL; }
     virtual HRESULT STDMETHODCALLTYPE webViewShow(IWebView*) { return E_NOTIMPL; }
     virtual HRESULT STDMETHODCALLTYPE webViewClose(IWebView*) { return E_NOTIMPL; }
     virtual HRESULT STDMETHODCALLTYPE webViewFocus(IWebView*) { return E_NOTIMPL; }
@@ -101,11 +101,7 @@
     virtual HRESULT STDMETHODCALLTYPE runDatabaseSizeLimitPrompt(IWebView*, BSTR, IWebFrame*, BOOL*) { return E_NOTIMPL; }
     virtual HRESULT STDMETHODCALLTYPE paintCustomScrollbar(IWebView*, HDC, RECT, WebScrollBarControlSize, WebScrollbarControlState, WebScrollbarControlPart, BOOL, float, float, WebScrollbarControlPartMask) { return E_NOTIMPL; }
     virtual HRESULT STDMETHODCALLTYPE paintCustomScrollCorner(IWebView*, HDC, RECT) { return E_NOTIMPL; }
-<<<<<<< HEAD
-		virtual HRESULT STDMETHODCALLTYPE newBackingStore(IWebView *,OLE_HANDLE) { return E_NOTIMPL; }
-=======
     virtual HRESULT STDMETHODCALLTYPE newBackingStore(IWebView*, OLE_HANDLE) { return E_NOTIMPL; }
->>>>>>> f654022d
 
 private:
     int m_refCount;
