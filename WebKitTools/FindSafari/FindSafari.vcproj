<<<<<<< HEAD
<?xml version="1.0" encoding="Windows-1252"?>
<VisualStudioProject
	ProjectType="Visual C++"
	Version="8.00"
	Name="FindSafari"
	ProjectGUID="{DA31DA52-6675-48D4-89E0-333A7144397C}"
	RootNamespace="FindSafari"
	>
	<Platforms>
		<Platform
			Name="Win32"
		/>
	</Platforms>
	<ToolFiles>
	</ToolFiles>
	<Configurations>
		<Configuration
			Name="Release|Win32"
			ConfigurationType="1"
			InheritedPropertySheets="$(WebKitLibrariesDir)\tools\vsprops\common.vsprops;$(WebKitLibrariesDir)\tools\vsprops\release.vsprops"
			CharacterSet="1"
			>
			<Tool
				Name="VCPreBuildEventTool"
			/>
			<Tool
				Name="VCCustomBuildTool"
			/>
			<Tool
				Name="VCXMLDataGeneratorTool"
			/>
			<Tool
				Name="VCWebServiceProxyGeneratorTool"
			/>
			<Tool
				Name="VCMIDLTool"
			/>
			<Tool
				Name="VCCLCompilerTool"
			/>
			<Tool
				Name="VCManagedResourceCompilerTool"
			/>
			<Tool
				Name="VCResourceCompilerTool"
			/>
			<Tool
				Name="VCPreLinkEventTool"
			/>
			<Tool
				Name="VCLinkerTool"
				AdditionalDependencies="shlwapi.lib advapi32.lib ole32.lib"
				OutputFile="$(OutDir)\$(ProjectName).exe"
				SubSystem="1"
			/>
			<Tool
				Name="VCALinkTool"
			/>
			<Tool
				Name="VCManifestTool"
			/>
			<Tool
				Name="VCXDCMakeTool"
			/>
			<Tool
				Name="VCBscMakeTool"
			/>
			<Tool
				Name="VCFxCopTool"
			/>
			<Tool
				Name="VCAppVerifierTool"
			/>
			<Tool
				Name="VCWebDeploymentTool"
			/>
			<Tool
				Name="VCPostBuildEventTool"
			/>
		</Configuration>
	</Configurations>
	<References>
	</References>
	<Files>
		<Filter
			Name="Source Files"
			Filter="cpp;c;cc;cxx;def;odl;idl;hpj;bat;asm;asmx"
			UniqueIdentifier="{4FC737F1-C7A5-4376-A066-2A32D752A2FF}"
			>
			<File
				RelativePath=".\FindSafari.cpp"
				>
			</File>
		</Filter>
		<Filter
			Name="Header Files"
			Filter="h;hpp;hxx;hm;inl;inc;xsd"
			UniqueIdentifier="{93995380-89BD-4b04-88EB-625FBE52EBFB}"
			>
			<File
				RelativePath=".\resource.h"
				>
			</File>
		</Filter>
		<Filter
			Name="Resource Files"
			Filter="rc;ico;cur;bmp;dlg;rc2;rct;bin;rgs;gif;jpg;jpeg;jpe;resx;tiff;tif;png;wav"
			UniqueIdentifier="{67DA6AB6-F800-4c08-8B7A-83BB121AAD01}"
			>
			<File
				RelativePath=".\FindSafari.rc"
				>
			</File>
		</Filter>
	</Files>
	<Globals>
	</Globals>
</VisualStudioProject>
=======
<?xml version="1.0" encoding="Windows-1252"?>
<VisualStudioProject
	ProjectType="Visual C++"
	Version="8.00"
	Name="FindSafari"
	ProjectGUID="{DA31DA52-6675-48D4-89E0-333A7144397C}"
	RootNamespace="FindSafari"
	>
	<Platforms>
		<Platform
			Name="Win32"
		/>
	</Platforms>
	<ToolFiles>
	</ToolFiles>
	<Configurations>
		<Configuration
			Name="all|Win32"
			ConfigurationType="1"
			InheritedPropertySheets="$(WebKitLibrariesDir)\tools\vsprops\common.vsprops;$(WebKitLibrariesDir)\tools\vsprops\release.vsprops"
			CharacterSet="1"
			>
			<Tool
				Name="VCPreBuildEventTool"
			/>
			<Tool
				Name="VCCustomBuildTool"
			/>
			<Tool
				Name="VCXMLDataGeneratorTool"
			/>
			<Tool
				Name="VCWebServiceProxyGeneratorTool"
			/>
			<Tool
				Name="VCMIDLTool"
			/>
			<Tool
				Name="VCCLCompilerTool"
			/>
			<Tool
				Name="VCManagedResourceCompilerTool"
			/>
			<Tool
				Name="VCResourceCompilerTool"
			/>
			<Tool
				Name="VCPreLinkEventTool"
			/>
			<Tool
				Name="VCLinkerTool"
				AdditionalDependencies="shlwapi.lib advapi32.lib ole32.lib"
				OutputFile="$(OutDir)\$(ProjectName).exe"
				SubSystem="1"
			/>
			<Tool
				Name="VCALinkTool"
			/>
			<Tool
				Name="VCManifestTool"
			/>
			<Tool
				Name="VCXDCMakeTool"
			/>
			<Tool
				Name="VCBscMakeTool"
			/>
			<Tool
				Name="VCFxCopTool"
			/>
			<Tool
				Name="VCAppVerifierTool"
			/>
			<Tool
				Name="VCWebDeploymentTool"
			/>
			<Tool
				Name="VCPostBuildEventTool"
			/>
		</Configuration>
	</Configurations>
	<References>
	</References>
	<Files>
		<Filter
			Name="Source Files"
			Filter="cpp;c;cc;cxx;def;odl;idl;hpj;bat;asm;asmx"
			UniqueIdentifier="{4FC737F1-C7A5-4376-A066-2A32D752A2FF}"
			>
			<File
				RelativePath=".\FindSafari.cpp"
				>
			</File>
		</Filter>
		<Filter
			Name="Header Files"
			Filter="h;hpp;hxx;hm;inl;inc;xsd"
			UniqueIdentifier="{93995380-89BD-4b04-88EB-625FBE52EBFB}"
			>
			<File
				RelativePath=".\resource.h"
				>
			</File>
		</Filter>
		<Filter
			Name="Resource Files"
			Filter="rc;ico;cur;bmp;dlg;rc2;rct;bin;rgs;gif;jpg;jpeg;jpe;resx;tiff;tif;png;wav"
			UniqueIdentifier="{67DA6AB6-F800-4c08-8B7A-83BB121AAD01}"
			>
			<File
				RelativePath=".\FindSafari.rc"
				>
			</File>
		</Filter>
	</Files>
	<Globals>
	</Globals>
</VisualStudioProject>
>>>>>>> 5236be27
<|MERGE_RESOLUTION|>--- conflicted
+++ resolved
@@ -1,239 +1,118 @@
-<<<<<<< HEAD
-<?xml version="1.0" encoding="Windows-1252"?>
-<VisualStudioProject
-	ProjectType="Visual C++"
-	Version="8.00"
-	Name="FindSafari"
-	ProjectGUID="{DA31DA52-6675-48D4-89E0-333A7144397C}"
-	RootNamespace="FindSafari"
-	>
-	<Platforms>
-		<Platform
-			Name="Win32"
-		/>
-	</Platforms>
-	<ToolFiles>
-	</ToolFiles>
-	<Configurations>
-		<Configuration
-			Name="Release|Win32"
-			ConfigurationType="1"
-			InheritedPropertySheets="$(WebKitLibrariesDir)\tools\vsprops\common.vsprops;$(WebKitLibrariesDir)\tools\vsprops\release.vsprops"
-			CharacterSet="1"
-			>
-			<Tool
-				Name="VCPreBuildEventTool"
-			/>
-			<Tool
-				Name="VCCustomBuildTool"
-			/>
-			<Tool
-				Name="VCXMLDataGeneratorTool"
-			/>
-			<Tool
-				Name="VCWebServiceProxyGeneratorTool"
-			/>
-			<Tool
-				Name="VCMIDLTool"
-			/>
-			<Tool
-				Name="VCCLCompilerTool"
-			/>
-			<Tool
-				Name="VCManagedResourceCompilerTool"
-			/>
-			<Tool
-				Name="VCResourceCompilerTool"
-			/>
-			<Tool
-				Name="VCPreLinkEventTool"
-			/>
-			<Tool
-				Name="VCLinkerTool"
-				AdditionalDependencies="shlwapi.lib advapi32.lib ole32.lib"
-				OutputFile="$(OutDir)\$(ProjectName).exe"
-				SubSystem="1"
-			/>
-			<Tool
-				Name="VCALinkTool"
-			/>
-			<Tool
-				Name="VCManifestTool"
-			/>
-			<Tool
-				Name="VCXDCMakeTool"
-			/>
-			<Tool
-				Name="VCBscMakeTool"
-			/>
-			<Tool
-				Name="VCFxCopTool"
-			/>
-			<Tool
-				Name="VCAppVerifierTool"
-			/>
-			<Tool
-				Name="VCWebDeploymentTool"
-			/>
-			<Tool
-				Name="VCPostBuildEventTool"
-			/>
-		</Configuration>
-	</Configurations>
-	<References>
-	</References>
-	<Files>
-		<Filter
-			Name="Source Files"
-			Filter="cpp;c;cc;cxx;def;odl;idl;hpj;bat;asm;asmx"
-			UniqueIdentifier="{4FC737F1-C7A5-4376-A066-2A32D752A2FF}"
-			>
-			<File
-				RelativePath=".\FindSafari.cpp"
-				>
-			</File>
-		</Filter>
-		<Filter
-			Name="Header Files"
-			Filter="h;hpp;hxx;hm;inl;inc;xsd"
-			UniqueIdentifier="{93995380-89BD-4b04-88EB-625FBE52EBFB}"
-			>
-			<File
-				RelativePath=".\resource.h"
-				>
-			</File>
-		</Filter>
-		<Filter
-			Name="Resource Files"
-			Filter="rc;ico;cur;bmp;dlg;rc2;rct;bin;rgs;gif;jpg;jpeg;jpe;resx;tiff;tif;png;wav"
-			UniqueIdentifier="{67DA6AB6-F800-4c08-8B7A-83BB121AAD01}"
-			>
-			<File
-				RelativePath=".\FindSafari.rc"
-				>
-			</File>
-		</Filter>
-	</Files>
-	<Globals>
-	</Globals>
-</VisualStudioProject>
-=======
-<?xml version="1.0" encoding="Windows-1252"?>
-<VisualStudioProject
-	ProjectType="Visual C++"
-	Version="8.00"
-	Name="FindSafari"
-	ProjectGUID="{DA31DA52-6675-48D4-89E0-333A7144397C}"
-	RootNamespace="FindSafari"
-	>
-	<Platforms>
-		<Platform
-			Name="Win32"
-		/>
-	</Platforms>
-	<ToolFiles>
-	</ToolFiles>
-	<Configurations>
-		<Configuration
-			Name="all|Win32"
-			ConfigurationType="1"
-			InheritedPropertySheets="$(WebKitLibrariesDir)\tools\vsprops\common.vsprops;$(WebKitLibrariesDir)\tools\vsprops\release.vsprops"
-			CharacterSet="1"
-			>
-			<Tool
-				Name="VCPreBuildEventTool"
-			/>
-			<Tool
-				Name="VCCustomBuildTool"
-			/>
-			<Tool
-				Name="VCXMLDataGeneratorTool"
-			/>
-			<Tool
-				Name="VCWebServiceProxyGeneratorTool"
-			/>
-			<Tool
-				Name="VCMIDLTool"
-			/>
-			<Tool
-				Name="VCCLCompilerTool"
-			/>
-			<Tool
-				Name="VCManagedResourceCompilerTool"
-			/>
-			<Tool
-				Name="VCResourceCompilerTool"
-			/>
-			<Tool
-				Name="VCPreLinkEventTool"
-			/>
-			<Tool
-				Name="VCLinkerTool"
-				AdditionalDependencies="shlwapi.lib advapi32.lib ole32.lib"
-				OutputFile="$(OutDir)\$(ProjectName).exe"
-				SubSystem="1"
-			/>
-			<Tool
-				Name="VCALinkTool"
-			/>
-			<Tool
-				Name="VCManifestTool"
-			/>
-			<Tool
-				Name="VCXDCMakeTool"
-			/>
-			<Tool
-				Name="VCBscMakeTool"
-			/>
-			<Tool
-				Name="VCFxCopTool"
-			/>
-			<Tool
-				Name="VCAppVerifierTool"
-			/>
-			<Tool
-				Name="VCWebDeploymentTool"
-			/>
-			<Tool
-				Name="VCPostBuildEventTool"
-			/>
-		</Configuration>
-	</Configurations>
-	<References>
-	</References>
-	<Files>
-		<Filter
-			Name="Source Files"
-			Filter="cpp;c;cc;cxx;def;odl;idl;hpj;bat;asm;asmx"
-			UniqueIdentifier="{4FC737F1-C7A5-4376-A066-2A32D752A2FF}"
-			>
-			<File
-				RelativePath=".\FindSafari.cpp"
-				>
-			</File>
-		</Filter>
-		<Filter
-			Name="Header Files"
-			Filter="h;hpp;hxx;hm;inl;inc;xsd"
-			UniqueIdentifier="{93995380-89BD-4b04-88EB-625FBE52EBFB}"
-			>
-			<File
-				RelativePath=".\resource.h"
-				>
-			</File>
-		</Filter>
-		<Filter
-			Name="Resource Files"
-			Filter="rc;ico;cur;bmp;dlg;rc2;rct;bin;rgs;gif;jpg;jpeg;jpe;resx;tiff;tif;png;wav"
-			UniqueIdentifier="{67DA6AB6-F800-4c08-8B7A-83BB121AAD01}"
-			>
-			<File
-				RelativePath=".\FindSafari.rc"
-				>
-			</File>
-		</Filter>
-	</Files>
-	<Globals>
-	</Globals>
-</VisualStudioProject>
->>>>>>> 5236be27
+<?xml version="1.0" encoding="Windows-1252"?>
+<VisualStudioProject
+	ProjectType="Visual C++"
+	Version="8.00"
+	Name="FindSafari"
+	ProjectGUID="{DA31DA52-6675-48D4-89E0-333A7144397C}"
+	RootNamespace="FindSafari"
+	>
+	<Platforms>
+		<Platform
+			Name="Win32"
+		/>
+	</Platforms>
+	<ToolFiles>
+	</ToolFiles>
+	<Configurations>
+		<Configuration
+			Name="all|Win32"
+			ConfigurationType="1"
+			InheritedPropertySheets="$(WebKitLibrariesDir)\tools\vsprops\common.vsprops;$(WebKitLibrariesDir)\tools\vsprops\release.vsprops"
+			CharacterSet="1"
+			>
+			<Tool
+				Name="VCPreBuildEventTool"
+			/>
+			<Tool
+				Name="VCCustomBuildTool"
+			/>
+			<Tool
+				Name="VCXMLDataGeneratorTool"
+			/>
+			<Tool
+				Name="VCWebServiceProxyGeneratorTool"
+			/>
+			<Tool
+				Name="VCMIDLTool"
+			/>
+			<Tool
+				Name="VCCLCompilerTool"
+			/>
+			<Tool
+				Name="VCManagedResourceCompilerTool"
+			/>
+			<Tool
+				Name="VCResourceCompilerTool"
+			/>
+			<Tool
+				Name="VCPreLinkEventTool"
+			/>
+			<Tool
+				Name="VCLinkerTool"
+				AdditionalDependencies="shlwapi.lib advapi32.lib ole32.lib"
+				OutputFile="$(OutDir)\$(ProjectName).exe"
+				SubSystem="1"
+			/>
+			<Tool
+				Name="VCALinkTool"
+			/>
+			<Tool
+				Name="VCManifestTool"
+			/>
+			<Tool
+				Name="VCXDCMakeTool"
+			/>
+			<Tool
+				Name="VCBscMakeTool"
+			/>
+			<Tool
+				Name="VCFxCopTool"
+			/>
+			<Tool
+				Name="VCAppVerifierTool"
+			/>
+			<Tool
+				Name="VCWebDeploymentTool"
+			/>
+			<Tool
+				Name="VCPostBuildEventTool"
+			/>
+		</Configuration>
+	</Configurations>
+	<References>
+	</References>
+	<Files>
+		<Filter
+			Name="Source Files"
+			Filter="cpp;c;cc;cxx;def;odl;idl;hpj;bat;asm;asmx"
+			UniqueIdentifier="{4FC737F1-C7A5-4376-A066-2A32D752A2FF}"
+			>
+			<File
+				RelativePath=".\FindSafari.cpp"
+				>
+			</File>
+		</Filter>
+		<Filter
+			Name="Header Files"
+			Filter="h;hpp;hxx;hm;inl;inc;xsd"
+			UniqueIdentifier="{93995380-89BD-4b04-88EB-625FBE52EBFB}"
+			>
+			<File
+				RelativePath=".\resource.h"
+				>
+			</File>
+		</Filter>
+		<Filter
+			Name="Resource Files"
+			Filter="rc;ico;cur;bmp;dlg;rc2;rct;bin;rgs;gif;jpg;jpeg;jpe;resx;tiff;tif;png;wav"
+			UniqueIdentifier="{67DA6AB6-F800-4c08-8B7A-83BB121AAD01}"
+			>
+			<File
+				RelativePath=".\FindSafari.rc"
+				>
+			</File>
+		</Filter>
+	</Files>
+	<Globals>
+	</Globals>
+</VisualStudioProject>