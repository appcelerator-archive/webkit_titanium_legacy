--- conflicted
+++ resolved
@@ -26,11 +26,8 @@
 
 #include "Frame.h"
 #include "DataObjectGtk.h"
-<<<<<<< HEAD
-=======
 
 #include <wtf/RefCounted.h>
->>>>>>> f654022d
 
 typedef struct _GtkClipboard GtkClipboard;
 typedef struct _GtkTargetList GtkTargetList;
