/*
 * Copyright (C) 2007 Luca Bruno <lethalman88@gmail.com>
 * Copyright (C) 2009 Holger Hans Peter Freyther
 * Copyright (C) 2009 Martin Robinson
 * All rights reserved.
 *
 * This library is free software; you can redistribute it and/or
 * modify it under the terms of the GNU Library General Public
 * License as published by the Free Software Foundation; either
 * version 2 of the License, or (at your option) any later version.
 *
 * This library is distributed in the hope that it will be useful,
 * but WITHOUT ANY WARRANTY; without even the implied warranty of
 * MERCHANTABILITY or FITNESS FOR A PARTICULAR PURPOSE.  See the GNU
 * Library General Public License for more details.
 *
 * You should have received a copy of the GNU Library General Public License
 * along with this library; see the file COPYING.LIB.  If not, write to
 * the Free Software Foundation, Inc., 51 Franklin Street, Fifth Floor,
 * Boston, MA 02110-1301, USA.
 *
 */

#ifndef PasteboardHelper_h
#define PasteboardHelper_h

#include "Frame.h"
#include "DataObjectGtk.h"

<<<<<<< HEAD
#include <wtf/RefCounted.h>
#include <gtk/gtk.h>
=======
typedef struct _GtkClipboard GtkClipboard;
typedef struct _GtkTargetList GtkTargetList;
>>>>>>> adcf628e

namespace WebCore {

// This singleton is necessary because WebKit knows about per-widget clipboards
// and the info identifier for clipboard and drag-and-drop selection data. WebCore
// doesn't have the information, so it must ask WebKit. Can this be in WebCore?
class PasteboardHelper : public RefCounted<PasteboardHelper> {
public:
    virtual ~PasteboardHelper() {};

    virtual GtkClipboard* defaultClipboard() = 0;
    virtual GtkClipboard* defaultClipboardForFrame(Frame*) = 0;
    virtual GtkClipboard* primaryClipboard() = 0;
    virtual GtkClipboard* primaryClipboardForFrame(Frame*) = 0;
    virtual void getClipboardContents(GtkClipboard*) = 0;
    virtual void writeClipboardContents(GtkClipboard*) = 0;
    virtual void fillSelectionData(GtkSelectionData*, guint, DataObjectGtk*) = 0;
    virtual void fillDataObject(GtkSelectionData*, guint, DataObjectGtk*) = 0;
    virtual GtkTargetList* fullTargetList() = 0;
    virtual GtkTargetList* targetListForDataObject(DataObjectGtk* dataObject) = 0;
    virtual GtkTargetList* targetListForDragContext(GdkDragContext* context) = 0;
    static bool usePrimaryClipboard();
    static void setUsePrimaryClipboard(bool);
    static void setHelper(PassRefPtr<PasteboardHelper>);
    static GtkClipboard* clipboard();
    static GtkClipboard* clipboardForFrame(Frame*);
    static PassRefPtr<PasteboardHelper> helper();
};

}

#endif // PasteboardHelper_h<|MERGE_RESOLUTION|>--- conflicted
+++ resolved
@@ -27,13 +27,10 @@
 #include "Frame.h"
 #include "DataObjectGtk.h"
 
-<<<<<<< HEAD
 #include <wtf/RefCounted.h>
-#include <gtk/gtk.h>
-=======
+
 typedef struct _GtkClipboard GtkClipboard;
 typedef struct _GtkTargetList GtkTargetList;
->>>>>>> adcf628e
 
 namespace WebCore {
 
