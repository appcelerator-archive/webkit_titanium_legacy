--- conflicted
+++ resolved
@@ -108,17 +108,20 @@
 }
 #endif
 
-PassRefPtr<RenderTheme> RenderThemeGtk::create(Page* page)
-{
-    return adoptRef(new RenderThemeGtk(page));
+PassRefPtr<RenderTheme> RenderThemeGtk::create()
+{
+    return adoptRef(new RenderThemeGtk());
 }
 
 PassRefPtr<RenderTheme> RenderTheme::themeForPage(Page* page)
 {
-    return RenderThemeGtk::create(page).releaseRef();
-}
-
-RenderThemeGtk::RenderThemeGtk(Page* page)
+    static RenderTheme* rt = RenderThemeGtk::create().releaseRef();
+    return rt;
+}
+
+static int mozGtkRefCount = 0;
+
+RenderThemeGtk::RenderThemeGtk()
     : m_gtkWindow(0)
     , m_gtkContainer(0)
     , m_gtkEntry(0)
@@ -137,15 +140,6 @@
     , m_pauseButton(0)
     , m_seekBackButton(0)
     , m_seekForwardButton(0)
-<<<<<<< HEAD
-    , m_page(page)
-{
-    static bool mozillaGtkInitialized = false;
-    if (!mozillaGtkInitialized) {
-        moz_gtk_init();
-        mozillaGtkInitialized = true;
-    }
-=======
     , m_partsTable(adoptGRef(g_hash_table_new_full(0, 0, 0, g_free)))
 {
     if (!mozGtkRefCount) {
@@ -156,7 +150,6 @@
     }
 
     ++mozGtkRefCount;
->>>>>>> ffd3ad07
 
 #if ENABLE(VIDEO)
     initMediaStyling(gtk_rc_get_style(GTK_WIDGET(gtkContainer())), false);
@@ -341,13 +334,9 @@
 
     gdk_rectangle_intersect(&gdkRect, &gdkClipRect, &gdkClipRect);
 
-<<<<<<< HEAD
-    moz_gtk_use_parts_for_drawable(theme->drawable());
-=======
     // Since the theme renderer is going to be drawing onto this GdkDrawable,
     // select the appropriate widgets for the drawable depth.
     moz_gtk_use_theme_parts(theme->partsForDrawable(i.context->gdkDrawable()));
->>>>>>> ffd3ad07
     return moz_gtk_widget_paint(type, i.context->gdkDrawable(), &gdkRect, &gdkClipRect, &mozState, flags, direction) != MOZ_GTK_SUCCESS;
 }
 
