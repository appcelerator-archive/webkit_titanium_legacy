--- conflicted
+++ resolved
@@ -298,6 +298,14 @@
         m_helper->writeClipboardContents(m_clipboard);
 }
 
+void ClipboardGtk::writePlainText(const String& text)
+{
+    m_dataObject->setText(text);
+
+    if (m_clipboard)
+        m_helper->writeClipboardContents(m_clipboard);
+}
+
 bool ClipboardGtk::hasData()
 {
     if (m_clipboard)
@@ -380,41 +388,8 @@
 
     writeURL(url, label, 0);
 
-<<<<<<< HEAD
-    if (m_clipboard)
-        m_helper->writeClipboardContents(m_clipboard);
-=======
-    gtk_clipboard_set_text(textClipboard, url.string().utf8().data(), -1);
-    gtk_clipboard_set_text(urlClipboard, url.string().utf8().data(), -1);
-    gtk_clipboard_set_text(urlLabelClipboard, label.utf8().data(), -1);
-}
-
-void ClipboardGtk::writeRange(Range* range, Frame* frame)
-{
-    GtkClipboard* textClipboard = gtk_clipboard_get(gdk_atom_intern_static_string("WebKitClipboardText"));
-    GtkClipboard* htmlClipboard = gtk_clipboard_get(gdk_atom_intern_static_string("WebKitClipboardHtml"));
-
-    gtk_clipboard_clear(textClipboard);
-    gtk_clipboard_clear(htmlClipboard);
-
-    gtk_clipboard_set_text(textClipboard, frame->selectedText().utf8().data(), -1);
-    gtk_clipboard_set_text(htmlClipboard, createMarkup(range, 0, AnnotateForInterchange).utf8().data(), -1);
-}
-
-void ClipboardGtk::writePlainText(const String& text)
-{
-    GtkClipboard* textClipboard = gtk_clipboard_get(gdk_atom_intern_static_string("WebKitClipboardText"));
-    
-    gtk_clipboard_clear(textClipboard);
-    
-    gtk_clipboard_set_text(textClipboard, text.utf8().data(), -1);
-}
-    
-bool ClipboardGtk::hasData()
-{
-    notImplemented();
-    return false;
->>>>>>> 7c25e1ef
+    if (m_clipboard)
+        m_helper->writeClipboardContents(m_clipboard);
 }
 
 }