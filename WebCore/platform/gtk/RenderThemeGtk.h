--- conflicted
+++ resolved
@@ -44,11 +44,11 @@
 
 class RenderThemeGtk : public RenderTheme {
 private:
-    RenderThemeGtk(Page* page);
+    RenderThemeGtk();
     virtual ~RenderThemeGtk();
 
 public:
-    static PassRefPtr<RenderTheme> create(Page*);
+    static PassRefPtr<RenderTheme> create();
 
     // A method asking if the theme's controls actually care about redrawing when hovered.
     virtual bool supportsHover(const RenderStyle* style) const { return true; }
@@ -90,11 +90,7 @@
     virtual String extraMediaControlsStyleSheet();
 #endif
 
-<<<<<<< HEAD
-    GdkDrawable* drawable() const;
-=======
     GtkThemeParts* partsForDrawable(GdkDrawable*) const;
->>>>>>> ffd3ad07
 
 protected:
     virtual bool paintCheckbox(RenderObject* o, const RenderObject::PaintInfo& i, const IntRect& r);
@@ -173,11 +169,7 @@
     RefPtr<Image> m_pauseButton;
     RefPtr<Image> m_seekBackButton;
     RefPtr<Image> m_seekForwardButton;
-    Page* m_page;
-<<<<<<< HEAD
-=======
     GRefPtr<GHashTable> m_partsTable;
->>>>>>> ffd3ad07
 
 };
 
