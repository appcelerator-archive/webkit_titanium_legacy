--- conflicted
+++ resolved
@@ -608,36 +608,6 @@
 
 PassRefPtr<FileList> ClipboardWin::files() const
 {
-<<<<<<< HEAD
-	if (policy() != ClipboardReadable && policy() != ClipboardTypesReadable)
-        return FileList::create();
-
-    if (!m_dataObject)
-        return FileList::create();
-
-    RefPtr<FileList> files = FileList::create();    
-	STGMEDIUM medium;
-	if (FAILED(m_dataObject->GetData(cfHDropFormat(), &medium)))
-	    return files.release();
-	
-	HDROP hdrop = (HDROP) GlobalLock(medium.hGlobal);
-	if (!hdrop)
-	    return files.release();
-	
-	WCHAR filename[MAX_PATH];
-	UINT fileCount = DragQueryFile(hdrop, (UINT)-1, 0, 0);
-    for (UINT i = 0; i < fileCount; i++) {
-        if (!DragQueryFileW(hdrop, i, filename, ARRAYSIZE(filename)))
-            continue;
-        files->append(File::create((UChar*)filename));
-    }
-
-    // Free up memory from drag
-    DragFinish(hdrop);
-    GlobalUnlock(medium.hGlobal);	
-	
-	return files.release();
-=======
     RefPtr<FileList> files = FileList::create();
     if (policy() != ClipboardReadable && policy() != ClipboardTypesReadable)
         return files.release();
@@ -664,7 +634,6 @@
     GlobalUnlock(medium.hGlobal);
     ReleaseStgMedium(&medium);
     return files.release();
->>>>>>> 1aea84d4
 }
 
 void ClipboardWin::setDragImage(CachedImage* image, Node *node, const IntPoint &loc)
