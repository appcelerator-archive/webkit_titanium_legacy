--- conflicted
+++ resolved
@@ -406,7 +406,6 @@
     return false;
 }
 
-<<<<<<< HEAD
 static gboolean preprocessURL(gpointer callback_data)
 {
     ResourceHandle* handle = static_cast<ResourceHandle*>(callback_data);
@@ -449,10 +448,7 @@
     return false;
 }
 
-bool ResourceHandle::startData(String urlString)
-=======
 static bool startData(ResourceHandle* handle, String urlString)
->>>>>>> 7fea7e62
 {
     ASSERT(handle);
 
@@ -464,7 +460,7 @@
     return true;
 }
 
-bool ResourceHandle::startPreprocessed()
+static bool startPreprocessed()
 {
     ResourceHandleInternal* d = this->getInternal();
 
