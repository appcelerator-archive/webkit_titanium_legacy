/*
 * Copyright (C) 2004, 2006 Apple Computer, Inc.  All rights reserved.
 * Copyright (C) 2006 Michael Emmel mike.emmel@gmail.com
 * Copyright (C) 2007 Alp Toker <alp@atoker.com>
 * Copyright (C) 2007 Holger Hans Peter Freyther
 * Copyright (C) 2008 Collabora Ltd.
 * Copyright (C) 2008 Nuanti Ltd.
 * Copyright (C) 2009 Appcelerator Inc.
 * Copyright (C) 2009 Brent Fulgham <bfulgham@webkit.org>
 * All rights reserved.
 *
 * Redistribution and use in source and binary forms, with or without
 * modification, are permitted provided that the following conditions
 * are met:
 * 1. Redistributions of source code must retain the above copyright
 *    notice, this list of conditions and the following disclaimer.
 * 2. Redistributions in binary form must reproduce the above copyright
 *    notice, this list of conditions and the following disclaimer in the
 *    documentation and/or other materials provided with the distribution.
 *
 * THIS SOFTWARE IS PROVIDED BY APPLE COMPUTER, INC. ``AS IS'' AND ANY
 * EXPRESS OR IMPLIED WARRANTIES, INCLUDING, BUT NOT LIMITED TO, THE
 * IMPLIED WARRANTIES OF MERCHANTABILITY AND FITNESS FOR A PARTICULAR
 * PURPOSE ARE DISCLAIMED.  IN NO EVENT SHALL APPLE COMPUTER, INC. OR
 * CONTRIBUTORS BE LIABLE FOR ANY DIRECT, INDIRECT, INCIDENTAL, SPECIAL,
 * EXEMPLARY, OR CONSEQUENTIAL DAMAGES (INCLUDING, BUT NOT LIMITED TO,
 * PROCUREMENT OF SUBSTITUTE GOODS OR SERVICES; LOSS OF USE, DATA, OR
 * PROFITS; OR BUSINESS INTERRUPTION) HOWEVER CAUSED AND ON ANY THEORY
 * OF LIABILITY, WHETHER IN CONTRACT, STRICT LIABILITY, OR TORT
 * (INCLUDING NEGLIGENCE OR OTHERWISE) ARISING IN ANY WAY OUT OF THE USE
 * OF THIS SOFTWARE, EVEN IF ADVISED OF THE POSSIBILITY OF SUCH DAMAGE.
 */

#include "config.h"
#include "ResourceHandleManager.h"

#include "Base64.h"
#include "CString.h"
#include "HTTPParsers.h"
#include "MIMETypeRegistry.h"
#include "NotImplemented.h"
#include "ResourceError.h"
#include "ResourceHandle.h"
#include "ResourceHandleInternal.h"
#include "TextEncoding.h"

#include <errno.h>
#include <stdio.h>
#include <wtf/Threading.h>
#include <wtf/Vector.h>

namespace WebCore {

const int selectTimeoutMS = 5;
const double pollTimeSeconds = 0.05;
const int maxRunningJobs = 5;

static const bool ignoreSSLErrors = getenv("WEBKIT_IGNORE_SSL_ERRORS");

static CString certificatePath()
{
#if PLATFORM(CF)
    CFBundleRef webKitBundle = CFBundleGetBundleWithIdentifier(CFSTR("com.apple.WebKit"));
    if (webKitBundle) {
        RetainPtr<CFURLRef> certURLRef(AdoptCF, CFBundleCopyResourceURL(webKitBundle, CFSTR("cacert"), CFSTR("pem"), CFSTR("certificates")));
        if (certURLRef) {
            char path[MAX_PATH];
            CFURLGetFileSystemRepresentation(certURLRef.get(), false, reinterpret_cast<UInt8*>(path), MAX_PATH);
            return path;
        }
    }
#endif
    char* envPath = getenv("CURL_CA_BUNDLE_PATH");
    if (envPath)
       return envPath;

    return CString();
}

static Mutex* sharedResourceMutex(curl_lock_data data) {
    DEFINE_STATIC_LOCAL(Mutex, cookieMutex, ());
    DEFINE_STATIC_LOCAL(Mutex, dnsMutex, ());
    DEFINE_STATIC_LOCAL(Mutex, shareMutex, ());

    switch (data) {
        case CURL_LOCK_DATA_COOKIE:
            return &cookieMutex;
        case CURL_LOCK_DATA_DNS:
            return &dnsMutex;
        case CURL_LOCK_DATA_SHARE:
            return &shareMutex;
        default:
            ASSERT_NOT_REACHED();
            return NULL;
    }
}

// libcurl does not implement its own thread synchronization primitives.
// these two functions provide mutexes for cookies, and for the global DNS
// cache.
static void curl_lock_callback(CURL* handle, curl_lock_data data, curl_lock_access access, void* userPtr)
{
    if (Mutex* mutex = sharedResourceMutex(data))
        mutex->lock();
}

static void curl_unlock_callback(CURL* handle, curl_lock_data data, void* userPtr)
{
    if (Mutex* mutex = sharedResourceMutex(data))
        mutex->unlock();
}

ResourceHandleManager::ResourceHandleManager()
    : m_downloadTimer(this, &ResourceHandleManager::downloadTimerCallback)
    , m_cookieJarFileName(0)
    , m_runningJobs(0)
    , m_certificatePath (certificatePath())
{
    curl_global_init(CURL_GLOBAL_ALL);
    m_curlMultiHandle = curl_multi_init();
    m_curlShareHandle = curl_share_init();
    curl_share_setopt(m_curlShareHandle, CURLSHOPT_SHARE, CURL_LOCK_DATA_COOKIE);
    curl_share_setopt(m_curlShareHandle, CURLSHOPT_SHARE, CURL_LOCK_DATA_DNS);
    curl_share_setopt(m_curlShareHandle, CURLSHOPT_LOCKFUNC, curl_lock_callback);
    curl_share_setopt(m_curlShareHandle, CURLSHOPT_UNLOCKFUNC, curl_unlock_callback);
}

ResourceHandleManager::~ResourceHandleManager()
{
    curl_multi_cleanup(m_curlMultiHandle);
    curl_share_cleanup(m_curlShareHandle);
    if (m_cookieJarFileName)
        free(m_cookieJarFileName);
    curl_global_cleanup();
}

void ResourceHandleManager::setCookieJarFileName(const char* cookieJarFileName)
{
    m_cookieJarFileName = strdup(cookieJarFileName);
}

ResourceHandleManager* ResourceHandleManager::sharedInstance()
{
    static ResourceHandleManager* sharedInstance = 0;
    if (!sharedInstance)
        sharedInstance = new ResourceHandleManager();
    return sharedInstance;
}

static void handleLocalReceiveResponse (CURL* handle, ResourceHandle* job, ResourceHandleInternal* d)
{
    // since the code in headerCallback will not have run for local files
    // the code to set the URL and fire didReceiveResponse is never run,
    // which means the ResourceLoader's response does not contain the URL.
    // Run the code here for local files to resolve the issue.
    // TODO: See if there is a better approach for handling this.
     const char* hdr;
     CURLcode err = curl_easy_getinfo(handle, CURLINFO_EFFECTIVE_URL, &hdr);
     ASSERT(CURLE_OK == err);
     d->m_response.setURL(KURL(ParsedURLString, hdr));
     if (d->client())
         d->client()->didReceiveResponse(job, d->m_response);
     d->m_response.setResponseFired(true);
}


// called with data after all headers have been processed via headerCallback
static size_t writeCallback(void* ptr, size_t size, size_t nmemb, void* data)
{
    ResourceHandle* job = static_cast<ResourceHandle*>(data);
    ResourceHandleInternal* d = job->getInternal();
    if (d->m_cancelled)
        return 0;

#if LIBCURL_VERSION_NUM > 0x071200
    // We should never be called when deferred loading is activated.
    ASSERT(!d->m_defersLoading);
#endif

    size_t totalSize = size * nmemb;

    // this shouldn't be necessary but apparently is. CURL writes the data
    // of html page even if it is a redirect that was handled internally
    // can be observed e.g. on gmail.com
    CURL* h = d->m_handle;
    long httpCode = 0;
    CURLcode err = curl_easy_getinfo(h, CURLINFO_RESPONSE_CODE, &httpCode);
    if (CURLE_OK == err && httpCode >= 300 && httpCode < 400)
        return totalSize;

<<<<<<< HEAD
    // since the code in headerCallback will not have run for local files
    // the code to set the URL and fire didReceiveResponse is never run,
    // which means the ResourceLoader's response does not contain the URL.
    // Run the code here for local files to resolve the issue.
    // TODO: See if there is a better approach for handling this.
    if (!d->m_response.responseFired() && !d->m_titaniumURL) {
        const char* hdr;
        err = curl_easy_getinfo(h, CURLINFO_EFFECTIVE_URL, &hdr);
        d->m_response.setURL(KURL(hdr));
		if (d->client())
			d->client()->didReceiveResponse(job, d->m_response);
    }

    if (d->m_titaniumURL) {
        d->m_response.setResponseFired(true);

        KURL titaniumURL = KURL(KURL(), d->m_titaniumURL);
        KURL normalized(TitaniumProtocols::NormalizeURL(titaniumURL));

        if (equalIgnoringRef(normalized, titaniumURL)) {
            d->m_response.setURL(titaniumURL);
            d->m_response.setHTTPStatusCode(200);
            d->m_response.setHTTPStatusText("OK");
            if (d->client())
                d->client()->didReceiveResponse(job, d->m_response);

       } else {
            d->m_response.setURL(titaniumURL);
            d->m_response.setHTTPStatusCode(200);
            d->m_response.setHTTPStatusText("Permanently Moved");
            d->m_response.setHTTPHeaderField("Location", normalized.string().utf8().data());

            ResourceRequest newRequest = job->request();
            newRequest.setURL(normalized);
            if (d->client()) {
                d->client()->didReceiveResponse(job, d->m_response);
                d->client()->willSendRequest(job, newRequest, d->m_response);
            }
        }

        free(d->m_titaniumURL);
	d->m_titaniumURL = 0;
=======
    if (!d->m_response.responseFired()) {
        handleLocalReceiveResponse(h, job, d);
        if (d->m_cancelled)
            return 0;
>>>>>>> 7fea7e62
    }

    if (d->client())
        d->client()->didReceiveData(job, static_cast<char*>(ptr), totalSize, 0);
    return totalSize;
}

/*
 * This is being called for each HTTP header in the response. This includes '\r\n'
 * for the last line of the header.
 *
 * We will add each HTTP Header to the ResourceResponse and on the termination
 * of the header (\r\n) we will parse Content-Type and Content-Disposition and
 * update the ResourceResponse and then send it away.
 *
 */
static size_t headerCallback(char* ptr, size_t size, size_t nmemb, void* data)
{
    ResourceHandle* job = static_cast<ResourceHandle*>(data);
    ResourceHandleInternal* d = job->getInternal();
    if (d->m_cancelled)
        return 0;

#if LIBCURL_VERSION_NUM > 0x071200
    // We should never be called when deferred loading is activated.
    ASSERT(!d->m_defersLoading);
#endif

    size_t totalSize = size * nmemb;
    ResourceHandleClient* client = d->client();

    String header(static_cast<const char*>(ptr), totalSize);

    /*
     * a) We can finish and send the ResourceResponse
     * b) We will add the current header to the HTTPHeaderMap of the ResourceResponse
     *
     * The HTTP standard requires to use \r\n but for compatibility it recommends to
     * accept also \n.
     */
    if (header == String("\r\n") || header == String("\n")) {
        CURL* h = d->m_handle;
        CURLcode err;

        double contentLength = 0;
        err = curl_easy_getinfo(h, CURLINFO_CONTENT_LENGTH_DOWNLOAD, &contentLength);
        d->m_response.setExpectedContentLength(static_cast<long long int>(contentLength));

        const char* hdr;
        err = curl_easy_getinfo(h, CURLINFO_EFFECTIVE_URL, &hdr);
        d->m_response.setURL(KURL(ParsedURLString, hdr));

        long httpCode = 0;
        err = curl_easy_getinfo(h, CURLINFO_RESPONSE_CODE, &httpCode);
        d->m_response.setHTTPStatusCode(httpCode);

        d->m_response.setMimeType(extractMIMETypeFromMediaType(d->m_response.httpHeaderField("Content-Type")));
        d->m_response.setTextEncodingName(extractCharsetFromMediaType(d->m_response.httpHeaderField("Content-Type")));
        d->m_response.setSuggestedFilename(filenameFromHTTPContentDisposition(d->m_response.httpHeaderField("Content-Disposition")));

        // HTTP redirection
        if (httpCode >= 300 && httpCode < 400) {
            String location = d->m_response.httpHeaderField("location");
            if (!location.isEmpty()) {
                KURL newURL = KURL(job->request().url(), location);

                ResourceRequest redirectedRequest = job->request();
                redirectedRequest.setURL(newURL);
                if (client)
                    client->willSendRequest(job, redirectedRequest, d->m_response);

                d->m_request.setURL(newURL);

                return totalSize;
            }
        }

        if (client)
            client->didReceiveResponse(job, d->m_response);
        d->m_response.setResponseFired(true);

    } else {
        int splitPos = header.find(":");
        if (splitPos != -1)
            d->m_response.setHTTPHeaderField(header.left(splitPos), header.substring(splitPos+1).stripWhiteSpace());
    }

    return totalSize;
}

/* This is called to obtain HTTP POST or PUT data.
   Iterate through FormData elements and upload files.
   Carefully respect the given buffer size and fill the rest of the data at the next calls.
*/
size_t readCallback(void* ptr, size_t size, size_t nmemb, void* data)
{
    ResourceHandle* job = static_cast<ResourceHandle*>(data);
    ResourceHandleInternal* d = job->getInternal();

    if (d->m_cancelled)
        return 0;

#if LIBCURL_VERSION_NUM > 0x071200
    // We should never be called when deferred loading is activated.
    ASSERT(!d->m_defersLoading);
#endif

    if (!size || !nmemb)
        return 0;

    if (!d->m_formDataStream.hasMoreElements())
        return 0;

    size_t sent = d->m_formDataStream.read(ptr, size, nmemb);

    // Something went wrong so cancel the job.
    if (!sent)
        job->cancel();

    return sent;
}

void ResourceHandleManager::downloadTimerCallback(Timer<ResourceHandleManager>* timer)
{
    startScheduledJobs();

    fd_set fdread;
    fd_set fdwrite;
    fd_set fdexcep;
    int maxfd = 0;

    struct timeval timeout;
    timeout.tv_sec = 0;
    timeout.tv_usec = selectTimeoutMS * 1000;       // select waits microseconds

    // Retry 'select' if it was interrupted by a process signal.
    int rc = 0;
    do {
        FD_ZERO(&fdread);
        FD_ZERO(&fdwrite);
        FD_ZERO(&fdexcep);
        curl_multi_fdset(m_curlMultiHandle, &fdread, &fdwrite, &fdexcep, &maxfd);
        // When the 3 file descriptors are empty, winsock will return -1
        // and bail out, stopping the file download. So make sure we
        // have valid file descriptors before calling select.
        if (maxfd >= 0)
            rc = ::select(maxfd + 1, &fdread, &fdwrite, &fdexcep, &timeout);
    } while (rc == -1 && errno == EINTR);

    if (-1 == rc) {
#ifndef NDEBUG
        perror("bad: select() returned -1: ");
#endif
        return;
    }

    int runningHandles = 0;
    while (curl_multi_perform(m_curlMultiHandle, &runningHandles) == CURLM_CALL_MULTI_PERFORM) { }

    // check the curl messages indicating completed transfers
    // and free their resources
    while (true) {
        int messagesInQueue;
        CURLMsg* msg = curl_multi_info_read(m_curlMultiHandle, &messagesInQueue);
        if (!msg)
            break;

        // find the node which has same d->m_handle as completed transfer
        CURL* handle = msg->easy_handle;
        ASSERT(handle);
        ResourceHandle* job = 0;
        CURLcode err = curl_easy_getinfo(handle, CURLINFO_PRIVATE, &job);
        ASSERT(CURLE_OK == err);
        ASSERT(job);
        if (!job)
            continue;
        ResourceHandleInternal* d = job->getInternal();
        ASSERT(d->m_handle == handle);

        if (d->m_cancelled) {
            removeFromCurl(job);
            continue;
        }

        if (CURLMSG_DONE != msg->msg)
            continue;

        if (CURLE_OK == msg->data.result) {
            if (!d->m_response.responseFired()) {
                handleLocalReceiveResponse(d->m_handle, job, d);
                if (d->m_cancelled) {
                    removeFromCurl(job);
                    continue;
                }
            }

            if (d->client())
                d->client()->didFinishLoading(job);
        } else {
            char* url = 0;
            curl_easy_getinfo(d->m_handle, CURLINFO_EFFECTIVE_URL, &url);
#ifndef NDEBUG
            fprintf(stderr, "Curl ERROR for url='%s', error: '%s'\n", url, curl_easy_strerror(msg->data.result));
#endif
            if (d->client())
                d->client()->didFail(job, ResourceError(String(), msg->data.result, String(url), String(curl_easy_strerror(msg->data.result))));
        }

        removeFromCurl(job);
    }

    bool started = startScheduledJobs(); // new jobs might have been added in the meantime

    if (!m_downloadTimer.isActive() && (started || (runningHandles > 0)))
        m_downloadTimer.startOneShot(pollTimeSeconds);
}

void ResourceHandleManager::removeFromCurl(ResourceHandle* job)
{
    ResourceHandleInternal* d = job->getInternal();
    ASSERT(d->m_handle);
    if (!d->m_handle)
        return;
    m_runningJobs--;
    curl_multi_remove_handle(m_curlMultiHandle, d->m_handle);
    curl_easy_cleanup(d->m_handle);
    d->m_handle = 0;
    job->deref();
}

void ResourceHandleManager::setupPUT(ResourceHandle*, struct curl_slist**)
{
    notImplemented();
}

/* Calculate the length of the POST.
   Force chunked data transfer if size of files can't be obtained.
 */
void ResourceHandleManager::setupPOST(ResourceHandle* job, struct curl_slist** headers)
{
    ResourceHandleInternal* d = job->getInternal();
    curl_easy_setopt(d->m_handle, CURLOPT_POST, TRUE);
    curl_easy_setopt(d->m_handle, CURLOPT_POSTFIELDSIZE, 0);

    if (!job->request().httpBody())
        return;

    Vector<FormDataElement> elements = job->request().httpBody()->elements();
    size_t numElements = elements.size();
    if (!numElements)
        return;

    // Do not stream for simple POST data
    if (numElements == 1) {
        job->request().httpBody()->flatten(d->m_postBytes);
        if (d->m_postBytes.size() != 0) {
            curl_easy_setopt(d->m_handle, CURLOPT_POSTFIELDSIZE, d->m_postBytes.size());
            curl_easy_setopt(d->m_handle, CURLOPT_POSTFIELDS, d->m_postBytes.data());
        }
        return;
    }

    // Obtain the total size of the POST
    // The size of a curl_off_t could be different in WebKit and in cURL depending on
    // compilation flags of both. For CURLOPT_POSTFIELDSIZE_LARGE we have to pass the
    // right size or random data will be used as the size.
    static int expectedSizeOfCurlOffT = 0;
    if (!expectedSizeOfCurlOffT) {
        curl_version_info_data *infoData = curl_version_info(CURLVERSION_NOW);
        if (infoData->features & CURL_VERSION_LARGEFILE)
            expectedSizeOfCurlOffT = sizeof(long long);
        else
            expectedSizeOfCurlOffT = sizeof(int);
    }

#if COMPILER(MSVC)
    // work around compiler error in Visual Studio 2005.  It can't properly
    // handle math with 64-bit constant declarations.
#pragma warning(disable: 4307)
#endif
    static const long long maxCurlOffT = (1LL << (expectedSizeOfCurlOffT * 8 - 1)) - 1;
    curl_off_t size = 0;
    bool chunkedTransfer = false;
    for (size_t i = 0; i < numElements; i++) {
        FormDataElement element = elements[i];
        if (element.m_type == FormDataElement::encodedFile) {
            long long fileSizeResult;
            if (getFileSize(element.m_filename, fileSizeResult)) {
                if (fileSizeResult > maxCurlOffT) {
                    // File size is too big for specifying it to cURL
                    chunkedTransfer = true;
                    break;
                }
                size += fileSizeResult;
            } else {
                chunkedTransfer = true;
                break;
            }
        } else
            size += elements[i].m_data.size();
    }

    // cURL guesses that we want chunked encoding as long as we specify the header
    if (chunkedTransfer)
        *headers = curl_slist_append(*headers, "Transfer-Encoding: chunked");
    else {
        if (sizeof(long long) == expectedSizeOfCurlOffT)
          curl_easy_setopt(d->m_handle, CURLOPT_POSTFIELDSIZE_LARGE, (long long)size);
        else
          curl_easy_setopt(d->m_handle, CURLOPT_POSTFIELDSIZE_LARGE, (int)size);
    }

    curl_easy_setopt(d->m_handle, CURLOPT_READFUNCTION, readCallback);
    curl_easy_setopt(d->m_handle, CURLOPT_READDATA, job);
}

void ResourceHandleManager::add(ResourceHandle* job)
{
    // we can be called from within curl, so to avoid re-entrancy issues
    // schedule this job to be added the next time we enter curl download loop
    job->ref();
    m_resourceHandleList.append(job);
    if (!m_downloadTimer.isActive())
        m_downloadTimer.startOneShot(pollTimeSeconds);
}

bool ResourceHandleManager::removeScheduledJob(ResourceHandle* job)
{
    int size = m_resourceHandleList.size();
    for (int i = 0; i < size; i++) {
        if (job == m_resourceHandleList[i]) {
            m_resourceHandleList.remove(i);
            job->deref();
            return true;
        }
    }
    return false;
}

bool ResourceHandleManager::startScheduledJobs()
{
    // TODO: Create a separate stack of jobs for each domain.

    bool started = false;
    while (!m_resourceHandleList.isEmpty() && m_runningJobs < maxRunningJobs) {
        ResourceHandle* job = m_resourceHandleList[0];
        m_resourceHandleList.remove(0);
        startJob(job);
        started = true;
    }
    return started;
}

static void parseDataUrl(ResourceHandle* handle)
{
    ResourceHandleClient* client = handle->client();

    ASSERT(client);
    if (!client)
        return;

    String url = handle->request().url().string();
    ASSERT(url.startsWith("data:", false));

    int index = url.find(',');
    if (index == -1) {
        client->cannotShowURL(handle);
        return;
    }

    String mediaType = url.substring(5, index - 5);
    String data = url.substring(index + 1);

    bool base64 = mediaType.endsWith(";base64", false);
    if (base64)
        mediaType = mediaType.left(mediaType.length() - 7);

    if (mediaType.isEmpty())
        mediaType = "text/plain;charset=US-ASCII";

    String mimeType = extractMIMETypeFromMediaType(mediaType);
    String charset = extractCharsetFromMediaType(mediaType);

    ResourceResponse response;
    response.setMimeType(mimeType);

    if (base64) {
        data = decodeURLEscapeSequences(data);
        response.setTextEncodingName(charset);
        client->didReceiveResponse(handle, response);

        // WebCore's decoder fails on Acid3 test 97 (whitespace).
        Vector<char> out;
        if (base64Decode(data.latin1().data(), data.latin1().length(), out) && out.size() > 0)
            client->didReceiveData(handle, out.data(), out.size(), 0);
    } else {
        // We have to convert to UTF-16 early due to limitations in KURL
        data = decodeURLEscapeSequences(data, TextEncoding(charset));
        response.setTextEncodingName("UTF-16");
        client->didReceiveResponse(handle, response);
        if (data.length() > 0)
            client->didReceiveData(handle, reinterpret_cast<const char*>(data.characters()), data.length() * sizeof(UChar), 0);
    }

    client->didFinishLoading(handle);
}

void ResourceHandleManager::dispatchSynchronousJob(ResourceHandle* job)
{
    KURL kurl = job->request().url();

    if (kurl.protocolIs("data")) {
        parseDataUrl(job);
        return;
    }

    ResourceHandleInternal* handle = job->getInternal();

#if LIBCURL_VERSION_NUM > 0x071200
    // If defersLoading is true and we call curl_easy_perform
    // on a paused handle, libcURL would do the transfert anyway
    // and we would assert so force defersLoading to be false.
    handle->m_defersLoading = false;
#endif

    initializeHandle(job);

    // curl_easy_perform blocks until the transfert is finished.
    CURLcode ret =  curl_easy_perform(handle->m_handle);

    if (ret != 0) {
        ResourceError error(String(handle->m_url), ret, String(handle->m_url), String(curl_easy_strerror(ret)));
        handle->client()->didFail(job, error);
    }

    curl_easy_cleanup(handle->m_handle);
}

bool ResourceHandleManager::preprocess(ResourceHandle* handle)
{
    ResourceHandleClient* client = handle->client();
    ResourceHandleInternal* d = handle->getInternal();
    if (d->m_cancelled)
        return false;

    //d->m_idleHandler = 0;

    ASSERT(client);
    if (!client)
        return false;

    String mimeType;
    String data = TitaniumProtocols::Preprocess(handle->request(), mimeType);

    ResourceResponse response;
    response.setExpectedContentLength(data.length());

    response.setURL(handle->request().url());
    response.setMimeType(mimeType);
    response.setHTTPStatusCode(200);
    response.setHTTPStatusText("OK");
    response.setTextEncodingName("UTF-8");
    response.setLastModifiedDate(time(NULL));
    client->didReceiveResponse(handle, response);

    if (d->m_cancelled)
        return false;

    if (data.length() > 0)
        client->didReceiveData(handle, data.utf8().data(), data.length(), data.length());

    if (d->m_cancelled)
        return false;

    client->didFinishLoading(handle);

    return false;
}

void ResourceHandleManager::startJob(ResourceHandle* job)
{
    KURL kurl = job->request().url();

    if (kurl.protocolIs("data")) {
        parseDataUrl(job);
        return;
    }
	
	if (kurl.protocolIs("app") || kurl.protocolIs("ti"))
	{
        KURL normalized(TitaniumProtocols::NormalizeURL(kurl));
        bool isNormalized = strcmp(normalized.string().utf8().data(), kurl.string().utf8().data()) == 0;
        if (isNormalized && TitaniumProtocols::CanPreprocess(job->request())) {
            preprocess(job);
            return;
        }
    }

    initializeHandle(job);

    m_runningJobs++;
    CURLMcode ret = curl_multi_add_handle(m_curlMultiHandle, job->getInternal()->m_handle);
    // don't call perform, because events must be async
    // timeout will occur and do curl_multi_perform
    if (ret && ret != CURLM_CALL_MULTI_PERFORM) {
#ifndef NDEBUG
        fprintf(stderr, "Error %d starting job %s\n", ret, encodeWithURLEscapeSequences(job->request().url().string()).latin1().data());
#endif
        job->cancel();
        return;
    }
}

void ResourceHandleManager::initializeHandle(ResourceHandle* job)
{
    KURL kurl = job->request().url();

    // Remove any fragment part, otherwise curl will send it as part of the request.
    kurl.removeFragmentIdentifier();

    ResourceHandleInternal* d = job->getInternal();
    String url = kurl.string();

    if (kurl.protocolIs("app") || kurl.protocolIs("ti")) {
        d->m_titaniumURL = strdup(url.utf8().data());
        kurl = TitaniumProtocols::URLToFileURL(kurl);
        url = kurl.string();
    }

    if (kurl.isLocalFile()) {
        String query = kurl.query();
        // Remove any query part sent to a local file.
        if (!query.isEmpty()) {
            int queryIndex = url.find(query);
            if (queryIndex != -1)
                url = url.left(queryIndex - 1);
        }
        // Determine the MIME type based on the path.
        d->m_response.setMimeType(MIMETypeRegistry::getMIMETypeForPath(url));
    } 
    
    d->m_handle = curl_easy_init();

#if LIBCURL_VERSION_NUM > 0x071200
    if (d->m_defersLoading) {
        CURLcode error = curl_easy_pause(d->m_handle, CURLPAUSE_ALL);
        // If we did not pause the handle, we would ASSERT in the
        // header callback. So just assert here.
        ASSERT(error == CURLE_OK);
    }
#endif
#ifndef NDEBUG
    if (getenv("DEBUG_CURL"))
        curl_easy_setopt(d->m_handle, CURLOPT_VERBOSE, 1);
#endif
    curl_easy_setopt(d->m_handle, CURLOPT_PRIVATE, job);
    curl_easy_setopt(d->m_handle, CURLOPT_ERRORBUFFER, m_curlErrorBuffer);
    curl_easy_setopt(d->m_handle, CURLOPT_WRITEFUNCTION, writeCallback);
    curl_easy_setopt(d->m_handle, CURLOPT_WRITEDATA, job);
    curl_easy_setopt(d->m_handle, CURLOPT_HEADERFUNCTION, headerCallback);
    curl_easy_setopt(d->m_handle, CURLOPT_WRITEHEADER, job);
    curl_easy_setopt(d->m_handle, CURLOPT_AUTOREFERER, 1);
    curl_easy_setopt(d->m_handle, CURLOPT_FOLLOWLOCATION, 1);
    curl_easy_setopt(d->m_handle, CURLOPT_MAXREDIRS, 10);
    curl_easy_setopt(d->m_handle, CURLOPT_HTTPAUTH, CURLAUTH_ANY);
    curl_easy_setopt(d->m_handle, CURLOPT_SHARE, m_curlShareHandle);
    curl_easy_setopt(d->m_handle, CURLOPT_DNS_CACHE_TIMEOUT, 60 * 5); // 5 minutes
    // FIXME: Enable SSL verification when we have a way of shipping certs
    // and/or reporting SSL errors to the user.
    if (ignoreSSLErrors)
        curl_easy_setopt(d->m_handle, CURLOPT_SSL_VERIFYPEER, false);

<<<<<<< HEAD
    char *curl_ca_bundle_path = getenv("CURL_CA_BUNDLE_PATH");
    if (curl_ca_bundle_path != NULL) {
        curl_easy_setopt(d->m_handle, CURLOPT_CAINFO, curl_ca_bundle_path);
    }
=======
    if (!m_certificatePath.isNull())
       curl_easy_setopt(d->m_handle, CURLOPT_CAINFO, m_certificatePath.data());
>>>>>>> 7fea7e62

    // enable gzip and deflate through Accept-Encoding:
    curl_easy_setopt(d->m_handle, CURLOPT_ENCODING, "");

    // url must remain valid through the request
    ASSERT(!d->m_url);

    // url is in ASCII so latin1() will only convert it to char* without character translation.
    d->m_url = strdup(url.latin1().data());
    curl_easy_setopt(d->m_handle, CURLOPT_URL, d->m_url);

    if (m_cookieJarFileName) {
        curl_easy_setopt(d->m_handle, CURLOPT_COOKIEFILE, m_cookieJarFileName);
        curl_easy_setopt(d->m_handle, CURLOPT_COOKIEJAR, m_cookieJarFileName);
    }

    struct curl_slist* headers = 0;
    if (job->request().httpHeaderFields().size() > 0) {
        HTTPHeaderMap customHeaders = job->request().httpHeaderFields();
        HTTPHeaderMap::const_iterator end = customHeaders.end();
        for (HTTPHeaderMap::const_iterator it = customHeaders.begin(); it != end; ++it) {
            String key = it->first;
            String value = it->second;
            String headerString(key);
            headerString.append(": ");
            headerString.append(value);
            CString headerLatin1 = headerString.latin1();
            headers = curl_slist_append(headers, headerLatin1.data());
        }
    }

    if ("GET" == job->request().httpMethod())
        curl_easy_setopt(d->m_handle, CURLOPT_HTTPGET, TRUE);
    else if ("POST" == job->request().httpMethod())
        setupPOST(job, &headers);
    else if ("PUT" == job->request().httpMethod())
        setupPUT(job, &headers);
    else if ("HEAD" == job->request().httpMethod())
        curl_easy_setopt(d->m_handle, CURLOPT_NOBODY, TRUE);

    if (headers) {
        curl_easy_setopt(d->m_handle, CURLOPT_HTTPHEADER, headers);
        d->m_customHeaders = headers;
    }
}

void ResourceHandleManager::cancel(ResourceHandle* job)
{
    if (removeScheduledJob(job))
        return;

    ResourceHandleInternal* d = job->getInternal();
    d->m_cancelled = true;
    if (!m_downloadTimer.isActive())
        m_downloadTimer.startOneShot(pollTimeSeconds);
}

} // namespace WebCore<|MERGE_RESOLUTION|>--- conflicted
+++ resolved
@@ -188,18 +188,10 @@
     if (CURLE_OK == err && httpCode >= 300 && httpCode < 400)
         return totalSize;
 
-<<<<<<< HEAD
-    // since the code in headerCallback will not have run for local files
-    // the code to set the URL and fire didReceiveResponse is never run,
-    // which means the ResourceLoader's response does not contain the URL.
-    // Run the code here for local files to resolve the issue.
-    // TODO: See if there is a better approach for handling this.
     if (!d->m_response.responseFired() && !d->m_titaniumURL) {
-        const char* hdr;
-        err = curl_easy_getinfo(h, CURLINFO_EFFECTIVE_URL, &hdr);
-        d->m_response.setURL(KURL(hdr));
-		if (d->client())
-			d->client()->didReceiveResponse(job, d->m_response);
+        handleLocalReceiveResponse(h, job, d);
+        if (d->m_cancelled)
+            return 0;
     }
 
     if (d->m_titaniumURL) {
@@ -230,13 +222,7 @@
         }
 
         free(d->m_titaniumURL);
-	d->m_titaniumURL = 0;
-=======
-    if (!d->m_response.responseFired()) {
-        handleLocalReceiveResponse(h, job, d);
-        if (d->m_cancelled)
-            return 0;
->>>>>>> 7fea7e62
+        d->m_titaniumURL = 0;
     }
 
     if (d->client())
@@ -809,15 +795,8 @@
     if (ignoreSSLErrors)
         curl_easy_setopt(d->m_handle, CURLOPT_SSL_VERIFYPEER, false);
 
-<<<<<<< HEAD
-    char *curl_ca_bundle_path = getenv("CURL_CA_BUNDLE_PATH");
-    if (curl_ca_bundle_path != NULL) {
-        curl_easy_setopt(d->m_handle, CURLOPT_CAINFO, curl_ca_bundle_path);
-    }
-=======
     if (!m_certificatePath.isNull())
        curl_easy_setopt(d->m_handle, CURLOPT_CAINFO, m_certificatePath.data());
->>>>>>> 7fea7e62
 
     // enable gzip and deflate through Accept-Encoding:
     curl_easy_setopt(d->m_handle, CURLOPT_ENCODING, "");
