/*
    Copyright (C) 1997 Martin Jones (mjones@kde.org)
              (C) 1997 Torben Weis (weis@kde.org)
              (C) 1998 Waldo Bastian (bastian@kde.org)
              (C) 1999 Lars Knoll (knoll@kde.org)
              (C) 1999 Antti Koivisto (koivisto@kde.org)
              (C) 2001 Dirk Mueller (mueller@kde.org)
    Copyright (C) 2004, 2005, 2006, 2007, 2008, 2009 Apple Inc. All rights reserved.
    Copyright (C) 2005, 2006 Alexey Proskuryakov (ap@nypop.com)
    Copyright (C) 2009 Torch Mobile Inc. All rights reserved. (http://www.torchmobile.com/)

    This library is free software; you can redistribute it and/or
    modify it under the terms of the GNU Library General Public
    License as published by the Free Software Foundation; either
    version 2 of the License, or (at your option) any later version.

    This library is distributed in the hope that it will be useful,
    but WITHOUT ANY WARRANTY; without even the implied warranty of
    MERCHANTABILITY or FITNESS FOR A PARTICULAR PURPOSE.  See the GNU
    Library General Public License for more details.

    You should have received a copy of the GNU Library General Public License
    along with this library; see the file COPYING.LIB.  If not, write to
    the Free Software Foundation, Inc., 51 Franklin Street, Fifth Floor,
    Boston, MA 02110-1301, USA.
*/

#include "config.h"
#include "HTMLTokenizer.h"

#include "CSSHelper.h"
#include "Cache.h"
#include "CachedScript.h"
#include "DocLoader.h"
#include "DocumentFragment.h"
#include "Event.h"
#include "EventNames.h"
#include "Frame.h"
#include "FrameLoader.h"
#include "FrameView.h"
#include "HTMLElement.h"
#include "HTMLNames.h"
#include "HTMLParser.h"
#include "HTMLScriptElement.h"
#include "HTMLViewSourceDocument.h"
#include "ImageLoader.h"
#include "InspectorTimelineAgent.h"
#include "MappedAttribute.h"
#include "Page.h"
#include "PreloadScanner.h"
#include "ScriptController.h"
#include "ScriptEvaluator.h"
#include "ScriptSourceCode.h"
#include "ScriptValue.h"
#include "XSSAuditor.h"
#include <wtf/ASCIICType.h>
#include <wtf/CurrentTime.h>

#include "HTMLEntityNames.c"

#define PRELOAD_SCANNER_ENABLED 1
// #define INSTRUMENT_LAYOUT_SCHEDULING 1

using namespace WTF;
using namespace std;

namespace WebCore {

using namespace HTMLNames;

#if MOBILE
// The mobile device needs to be responsive, as such the tokenizer chunk size is reduced.
// This value is used to define how many characters the tokenizer will process before 
// yeilding control.
static const int defaultTokenizerChunkSize = 256;
#else
static const int defaultTokenizerChunkSize = 4096;
#endif

#if MOBILE
// As the chunks are smaller (above), the tokenizer should not yield for as long a period, otherwise
// it will take way to long to load a page.
static const double defaultTokenizerTimeDelay = 0.300;
#else
// FIXME: We would like this constant to be 200ms.
// Yielding more aggressively results in increased responsiveness and better incremental rendering.
// It slows down overall page-load on slower machines, though, so for now we set a value of 500.
static const double defaultTokenizerTimeDelay = 0.500;
#endif

static const char commentStart [] = "<!--";
static const char doctypeStart [] = "<!doctype";
static const char publicStart [] = "public";
static const char systemStart [] = "system";
static const char scriptEnd [] = "</script";
static const char xmpEnd [] = "</xmp";
static const char styleEnd [] =  "</style";
static const char textareaEnd [] = "</textarea";
static const char titleEnd [] = "</title";
static const char iframeEnd [] = "</iframe";

// Full support for MS Windows extensions to Latin-1.
// Technically these extensions should only be activated for pages
// marked "windows-1252" or "cp1252", but
// in the standard Microsoft way, these extensions infect hundreds of thousands
// of web pages.  Note that people with non-latin-1 Microsoft extensions
// are SOL.
//
// See: http://www.microsoft.com/globaldev/reference/WinCP.asp
//      http://www.bbsinc.com/iso8859.html
//      http://www.obviously.com/
//
// There may be better equivalents

// We only need this for entities. For non-entity text, we handle this in the text encoding.

static const UChar windowsLatin1ExtensionArray[32] = {
    0x20AC, 0x0081, 0x201A, 0x0192, 0x201E, 0x2026, 0x2020, 0x2021, // 80-87
    0x02C6, 0x2030, 0x0160, 0x2039, 0x0152, 0x008D, 0x017D, 0x008F, // 88-8F
    0x0090, 0x2018, 0x2019, 0x201C, 0x201D, 0x2022, 0x2013, 0x2014, // 90-97
    0x02DC, 0x2122, 0x0161, 0x203A, 0x0153, 0x009D, 0x017E, 0x0178  // 98-9F
};

static inline UChar fixUpChar(UChar c)
{
    if ((c & ~0x1F) != 0x0080)
        return c;
    return windowsLatin1ExtensionArray[c - 0x80];
}

static inline bool tagMatch(const char* s1, const UChar* s2, unsigned length)
{
    for (unsigned i = 0; i != length; ++i) {
        unsigned char c1 = s1[i];
        unsigned char uc1 = toASCIIUpper(static_cast<char>(c1));
        UChar c2 = s2[i];
        if (c1 != c2 && uc1 != c2)
            return false;
    }
    return true;
}

inline void Token::addAttribute(AtomicString& attrName, const AtomicString& attributeValue, bool viewSourceMode)
{
    if (!attrName.isEmpty()) {
        ASSERT(!attrName.contains('/'));
        RefPtr<MappedAttribute> a = MappedAttribute::create(attrName, attributeValue);
        if (!attrs) {
            attrs = NamedMappedAttrMap::create();
            attrs->reserveInitialCapacity(10);
        }
        attrs->insertAttribute(a.release(), viewSourceMode);
    }
    
    attrName = emptyAtom;
}

// ----------------------------------------------------------------------------

HTMLTokenizer::HTMLTokenizer(HTMLDocument* doc, bool reportErrors)
    : Tokenizer()
    , m_buffer(0)
    , m_scriptCode(0)
    , m_scriptCodeSize(0)
    , m_scriptCodeCapacity(0)
    , m_scriptCodeResync(0)
    , m_executingScript(0)
    , m_scriptEvaluator(0)
    , m_requestingScript(false)
    , m_hasScriptsWaitingForStylesheets(false)
    , m_timer(this, &HTMLTokenizer::timerFired)
    , m_doc(doc)
    , m_parser(new HTMLParser(doc, reportErrors))
    , m_inWrite(false)
    , m_fragment(false)
{
    begin();
}

HTMLTokenizer::HTMLTokenizer(HTMLViewSourceDocument* doc)
    : Tokenizer(true)
    , m_buffer(0)
    , m_scriptCode(0)
    , m_scriptCodeSize(0)
    , m_scriptCodeCapacity(0)
    , m_scriptCodeResync(0)
    , m_executingScript(0)
    , m_scriptEvaluator(0)
    , m_requestingScript(false)
    , m_hasScriptsWaitingForStylesheets(false)
    , m_timer(this, &HTMLTokenizer::timerFired)
    , m_doc(doc)
    , m_parser(0)
    , m_inWrite(false)
    , m_fragment(false)
{
    begin();
}

HTMLTokenizer::HTMLTokenizer(DocumentFragment* frag)
    : m_buffer(0)
    , m_scriptCode(0)
    , m_scriptCodeSize(0)
    , m_scriptCodeCapacity(0)
    , m_scriptCodeResync(0)
    , m_executingScript(0)
    , m_scriptEvaluator(0)
    , m_requestingScript(false)
    , m_hasScriptsWaitingForStylesheets(false)
    , m_timer(this, &HTMLTokenizer::timerFired)
    , m_doc(frag->document())
    , m_parser(new HTMLParser(frag))
    , m_inWrite(false)
    , m_fragment(true)
{
    begin();
}

void HTMLTokenizer::reset()
{
    ASSERT(m_executingScript == 0);

    while (!m_pendingScripts.isEmpty()) {
        CachedScript* cs = m_pendingScripts.first().get();
        m_pendingScripts.removeFirst();
        ASSERT(cache()->disabled() || cs->accessCount() > 0);
        cs->removeClient(this);
    }

    fastFree(m_buffer);
    m_buffer = m_dest = 0;
    m_bufferSize = 0;

    fastFree(m_scriptCode);
    m_scriptCode = 0;
    m_scriptCodeSize = m_scriptCodeCapacity = m_scriptCodeResync = 0;

    m_timer.stop();
    m_state.setAllowYield(false);
    m_state.setForceSynchronous(false);

    m_currentToken.reset();
    m_doctypeToken.reset();
    m_doctypeSearchCount = 0;
    m_doctypeSecondarySearchCount = 0;
    m_scriptEvaluator = 0;
    m_hasScriptsWaitingForStylesheets = false;
}

void HTMLTokenizer::begin()
{
    m_executingScript = 0;
    m_requestingScript = false;
    m_hasScriptsWaitingForStylesheets = false;
    m_state.setLoadingExtScript(false);
    reset();
    m_bufferSize = 254;
    m_buffer = static_cast<UChar*>(fastMalloc(sizeof(UChar) * 254));
    m_dest = m_buffer;
    tquote = NoQuote;
    searchCount = 0;
    m_state.setEntityState(NoEntity);
    m_scriptTagSrcAttrValue = String();
    m_pendingSrc.clear();
    m_currentPrependingSrc = 0;
    m_noMoreData = false;
    m_brokenComments = false;
    m_brokenServer = false;
    m_lineNumber = 0;
    m_currentScriptTagStartLineNumber = 0;
    m_currentTagStartLineNumber = 0;
    m_state.setForceSynchronous(false);

    Page* page = m_doc->page();
    if (page && page->hasCustomHTMLTokenizerTimeDelay())
        m_tokenizerTimeDelay = page->customHTMLTokenizerTimeDelay();
    else
        m_tokenizerTimeDelay = defaultTokenizerTimeDelay;

    if (page && page->hasCustomHTMLTokenizerChunkSize())
        m_tokenizerChunkSize = page->customHTMLTokenizerChunkSize();
    else
        m_tokenizerChunkSize = defaultTokenizerChunkSize;
}

void HTMLTokenizer::setForceSynchronous(bool force)
{
    m_state.setForceSynchronous(force);
}

HTMLTokenizer::State HTMLTokenizer::processListing(SegmentedString list, State state)
{
    // This function adds the listing 'list' as
    // preformatted text-tokens to the token-collection
    while (!list.isEmpty()) {
        if (state.skipLF()) {
            state.setSkipLF(false);
            if (*list == '\n') {
                list.advance();
                continue;
            }
        }

        checkBuffer();

        if (*list == '\n' || *list == '\r') {
            if (state.discardLF())
                // Ignore this LF
                state.setDiscardLF(false); // We have discarded 1 LF
            else
                *m_dest++ = '\n';

            /* Check for MS-DOS CRLF sequence */
            if (*list == '\r')
                state.setSkipLF(true);

            list.advance();
        } else {
            state.setDiscardLF(false);
            *m_dest++ = *list;
            list.advance();
        }
    }

    return state;
}

HTMLTokenizer::State HTMLTokenizer::parseNonHTMLText(SegmentedString& src, State state)
{
    ASSERT(state.inTextArea() || state.inTitle() || state.inIFrame() || !state.hasEntityState());
    ASSERT(!state.hasTagState());
    ASSERT(state.inXmp() + state.inTextArea() + state.inTitle() + state.inStyle() + state.inScript() + state.inIFrame() == 1);
    if (state.inScript() && !m_currentScriptTagStartLineNumber)
        m_currentScriptTagStartLineNumber = m_lineNumber;

    if (state.inComment()) 
        state = parseComment(src, state);

    int lastDecodedEntityPosition = -1;
    while (!src.isEmpty()) {
        checkScriptBuffer();
        UChar ch = *src;

        if (!m_scriptCodeResync && !m_brokenComments &&
            !state.inXmp() && ch == '-' && m_scriptCodeSize >= 3 && !src.escaped() &&
            m_scriptCode[m_scriptCodeSize - 3] == '<' && m_scriptCode[m_scriptCodeSize - 2] == '!' && m_scriptCode[m_scriptCodeSize - 1] == '-' &&
            (lastDecodedEntityPosition < m_scriptCodeSize - 3)) {
            state.setInComment(true);
            state = parseComment(src, state);
            continue;
        }
        if (m_scriptCodeResync && !tquote && ch == '>') {
            src.advancePastNonNewline();
            m_scriptCodeSize = m_scriptCodeResync - 1;
            m_scriptCodeResync = 0;
            m_scriptCode[m_scriptCodeSize] = m_scriptCode[m_scriptCodeSize + 1] = 0;
            if (state.inScript())
                state = scriptHandler(state);
            else {
                state = processListing(SegmentedString(m_scriptCode, m_scriptCodeSize), state);
                processToken();
                if (state.inStyle()) { 
                    m_currentToken.tagName = styleTag.localName();
                    m_currentToken.beginTag = false;
                } else if (state.inTextArea()) { 
                    m_currentToken.tagName = textareaTag.localName();
                    m_currentToken.beginTag = false;
                } else if (state.inTitle()) { 
                    m_currentToken.tagName = titleTag.localName();
                    m_currentToken.beginTag = false;
                } else if (state.inXmp()) {
                    m_currentToken.tagName = xmpTag.localName();
                    m_currentToken.beginTag = false;
                } else if (state.inIFrame()) {
                    m_currentToken.tagName = iframeTag.localName();
                    m_currentToken.beginTag = false;
                }
                processToken();
                state.setInStyle(false);
                state.setInScript(false);
                state.setInTextArea(false);
                state.setInTitle(false);
                state.setInXmp(false);
                state.setInIFrame(false);
                tquote = NoQuote;
                m_scriptCodeSize = m_scriptCodeResync = 0;
            }
            return state;
        }
        // possible end of tagname, lets check.
        if (!m_scriptCodeResync && !state.escaped() && !src.escaped() && (ch == '>' || ch == '/' || isASCIISpace(ch)) &&
             m_scriptCodeSize >= m_searchStopperLength &&
             tagMatch(m_searchStopper, m_scriptCode + m_scriptCodeSize - m_searchStopperLength, m_searchStopperLength) &&
             (lastDecodedEntityPosition < m_scriptCodeSize - m_searchStopperLength)) {
            m_scriptCodeResync = m_scriptCodeSize-m_searchStopperLength+1;
            tquote = NoQuote;
            continue;
        }
        if (m_scriptCodeResync && !state.escaped()) {
            if (ch == '\"')
                tquote = (tquote == NoQuote) ? DoubleQuote : ((tquote == SingleQuote) ? SingleQuote : NoQuote);
            else if (ch == '\'')
                tquote = (tquote == NoQuote) ? SingleQuote : (tquote == DoubleQuote) ? DoubleQuote : NoQuote;
            else if (tquote != NoQuote && (ch == '\r' || ch == '\n'))
                tquote = NoQuote;
        }
        state.setEscaped(!state.escaped() && ch == '\\');
        if (!m_scriptCodeResync && (state.inTextArea() || state.inTitle() || state.inIFrame()) && !src.escaped() && ch == '&') {
            UChar* scriptCodeDest = m_scriptCode + m_scriptCodeSize;
            src.advancePastNonNewline();
            state = parseEntity(src, scriptCodeDest, state, m_cBufferPos, true, false);
            if (scriptCodeDest == m_scriptCode + m_scriptCodeSize)
                lastDecodedEntityPosition = m_scriptCodeSize;
            else
                m_scriptCodeSize = scriptCodeDest - m_scriptCode;
        } else {
            m_scriptCode[m_scriptCodeSize++] = ch;
            src.advance(m_lineNumber);
        }
    }

    return state;
}

HTMLTokenizer::State HTMLTokenizer::scriptHandler(State state)
{
    // We are inside a <script>
    bool doScriptExec = false;
    int startLine = m_currentScriptTagStartLineNumber + 1; // Script line numbers are 1 based, HTMLTokenzier line numbers are 0 based

    // Reset m_currentScriptTagStartLineNumber to indicate that we've finished parsing the current script element
    m_currentScriptTagStartLineNumber = 0;

    // (Bugzilla 3837) Scripts following a frameset element should not execute or, 
    // in the case of extern scripts, even load.
    bool followingFrameset = (m_doc->body() && m_doc->body()->hasTagName(framesetTag));
  
    CachedScript* cs = 0;
    // don't load external scripts for standalone documents (for now)
    if (!inViewSourceMode()) {
        if (!m_scriptTagSrcAttrValue.isEmpty() && m_doc->frame()) {
            // forget what we just got; load from src url instead
            if (!m_parser->skipMode() && !followingFrameset) {
#ifdef INSTRUMENT_LAYOUT_SCHEDULING
                if (!m_doc->ownerElement())
                    printf("Requesting script at time %d\n", m_doc->elapsedTime());
#endif
                // The parser might have been stopped by for example a window.close call in an earlier script.
                // If so, we don't want to load scripts.
                if (!m_parserStopped && m_scriptNode->dispatchBeforeLoadEvent(m_scriptTagSrcAttrValue) &&
                    (cs = m_doc->docLoader()->requestScript(m_scriptTagSrcAttrValue, m_scriptTagCharsetAttrValue)))
                    m_pendingScripts.append(cs);
                else
                    m_scriptNode = 0;
            } else
                m_scriptNode = 0;
            m_scriptTagSrcAttrValue = String();
        } else {
            // Parse m_scriptCode containing <script> info
            m_scriptEvaluator = m_scriptNode->findEvaluator();
            m_scriptMimeType = m_scriptNode->type();
            doScriptExec = m_scriptNode->shouldExecuteAsJavaScript() || (m_scriptEvaluator != NULL);

#if ENABLE(XHTMLMP)
            if (!doScriptExec)
                m_doc->setShouldProcessNoscriptElement(true);
#endif
            m_scriptNode = 0;
        }
    }

    state = processListing(SegmentedString(m_scriptCode, m_scriptCodeSize), state);
    RefPtr<Node> node = processToken();
    String scriptString = node ? node->textContent() : "";
    m_currentToken.tagName = scriptTag.localName();
    m_currentToken.beginTag = false;
    processToken();

    state.setInScript(false);
    m_scriptCodeSize = m_scriptCodeResync = 0;
    
    // FIXME: The script should be syntax highlighted.
    if (inViewSourceMode())
        return state;

    SegmentedString* savedPrependingSrc = m_currentPrependingSrc;
    SegmentedString prependingSrc;
    m_currentPrependingSrc = &prependingSrc;

    if (!m_parser->skipMode() && !followingFrameset) {
        if (cs) {
            if (savedPrependingSrc)
                savedPrependingSrc->append(m_src);
            else
                m_pendingSrc.prepend(m_src);
            setSrc(SegmentedString());

            // the ref() call below may call notifyFinished if the script is already in cache,
            // and that mucks with the state directly, so we must write it back to the object.
            m_state = state;
            bool savedRequestingScript = m_requestingScript;
            m_requestingScript = true;
            cs->addClient(this);
            m_requestingScript = savedRequestingScript;
            state = m_state;
            // will be 0 if script was already loaded and ref() executed it
            if (!m_pendingScripts.isEmpty())
                state.setLoadingExtScript(true);
        } else if (!m_fragment && doScriptExec) {
            if (!m_executingScript)
                m_pendingSrc.prepend(m_src);
            else
                prependingSrc = m_src;
            setSrc(SegmentedString());
            state = scriptExecution(ScriptSourceCode(scriptString, m_doc->frame() ? m_doc->frame()->document()->url() : KURL(), startLine), state);
        }
    }

    if (!m_executingScript && !state.loadingExtScript()) {
        m_src.append(m_pendingSrc);
        m_pendingSrc.clear();
    } else if (!prependingSrc.isEmpty()) {
        // restore first so that the write appends in the right place
        // (does not hurt to do it again below)
        m_currentPrependingSrc = savedPrependingSrc;

        // we need to do this slightly modified bit of one of the write() cases
        // because we want to prepend to m_pendingSrc rather than appending
        // if there's no previous prependingSrc
        if (!m_pendingScripts.isEmpty()) {
            if (m_currentPrependingSrc)
                m_currentPrependingSrc->append(prependingSrc);
            else
                m_pendingSrc.prepend(prependingSrc);
        } else {
            m_state = state;
            write(prependingSrc, false);
            state = m_state;
        }
    }
    
#if PRELOAD_SCANNER_ENABLED
    if (!m_pendingScripts.isEmpty() && !m_executingScript) {
        if (!m_preloadScanner)
            m_preloadScanner.set(new PreloadScanner(m_doc));
        if (!m_preloadScanner->inProgress()) {
            m_preloadScanner->begin();
            m_preloadScanner->write(m_pendingSrc);
        }
    }
#endif
    m_currentPrependingSrc = savedPrependingSrc;

    return state;
}

HTMLTokenizer::State HTMLTokenizer::scriptExecution(const ScriptSourceCode& sourceCode, State state)
{
    if (m_fragment || !m_doc->frame())
        return state;
    m_executingScript++;

    SegmentedString* savedPrependingSrc = m_currentPrependingSrc;
    SegmentedString prependingSrc;
    m_currentPrependingSrc = &prependingSrc;

#ifdef INSTRUMENT_LAYOUT_SCHEDULING
    if (!m_doc->ownerElement())
        printf("beginning script execution at %d\n", m_doc->elapsedTime());
#endif

    m_state = state;
<<<<<<< HEAD
    if (!m_scriptEvaluator || m_scriptMimeType.length() == 0 || !m_scriptEvaluator->matchesMimeType(m_scriptMimeType)) {
        m_doc->frame()->loader()->executeScript(sourceCode);
    } else {
        m_doc->frame()->loader()->executeScript(sourceCode, m_scriptMimeType, m_scriptEvaluator);
        m_scriptMimeType = "";
    }
=======
    m_doc->frame()->script()->executeScript(sourceCode);
>>>>>>> 5236be27
    state = m_state;

    state.setAllowYield(true);

#ifdef INSTRUMENT_LAYOUT_SCHEDULING
    if (!m_doc->ownerElement())
        printf("ending script execution at %d\n", m_doc->elapsedTime());
#endif
    
    m_executingScript--;

    if (!m_executingScript && !state.loadingExtScript()) {
        m_pendingSrc.prepend(prependingSrc);        
        m_src.append(m_pendingSrc);
        m_pendingSrc.clear();
    } else if (!prependingSrc.isEmpty()) {
        // restore first so that the write appends in the right place
        // (does not hurt to do it again below)
        m_currentPrependingSrc = savedPrependingSrc;

        // we need to do this slightly modified bit of one of the write() cases
        // because we want to prepend to m_pendingSrc rather than appending
        // if there's no previous prependingSrc
        if (!m_pendingScripts.isEmpty()) {
            if (m_currentPrependingSrc)
                m_currentPrependingSrc->append(prependingSrc);
            else
                m_pendingSrc.prepend(prependingSrc);
            
#if PRELOAD_SCANNER_ENABLED
            // We are stuck waiting for another script. Lets check the source that
            // was just document.write()n for anything to load.
            PreloadScanner documentWritePreloadScanner(m_doc);
            documentWritePreloadScanner.begin();
            documentWritePreloadScanner.write(prependingSrc);
            documentWritePreloadScanner.end();
#endif
        } else {
            m_state = state;
            write(prependingSrc, false);
            state = m_state;
        }
    }

    m_currentPrependingSrc = savedPrependingSrc;

    return state;
}

HTMLTokenizer::State HTMLTokenizer::parseComment(SegmentedString& src, State state)
{
    // FIXME: Why does this code even run for comments inside <script> and <style>? This seems bogus.
    checkScriptBuffer(src.length());
    while (!src.isEmpty()) {
        UChar ch = *src;
        m_scriptCode[m_scriptCodeSize++] = ch;
        if (ch == '>') {
            bool handleBrokenComments = m_brokenComments && !(state.inScript() || state.inStyle());
            int endCharsCount = 1; // start off with one for the '>' character
            if (m_scriptCodeSize > 2 && m_scriptCode[m_scriptCodeSize-3] == '-' && m_scriptCode[m_scriptCodeSize-2] == '-') {
                endCharsCount = 3;
            } else if (m_scriptCodeSize > 3 && m_scriptCode[m_scriptCodeSize-4] == '-' && m_scriptCode[m_scriptCodeSize-3] == '-' && 
                m_scriptCode[m_scriptCodeSize-2] == '!') {
                // Other browsers will accept --!> as a close comment, even though it's
                // not technically valid.
                endCharsCount = 4;
            }
            if (handleBrokenComments || endCharsCount > 1) {
                src.advancePastNonNewline();
                if (!(state.inTitle() || state.inScript() || state.inXmp() || state.inTextArea() || state.inStyle() || state.inIFrame())) {
                    checkScriptBuffer();
                    m_scriptCode[m_scriptCodeSize] = 0;
                    m_scriptCode[m_scriptCodeSize + 1] = 0;
                    m_currentToken.tagName = commentAtom;
                    m_currentToken.beginTag = true;
                    state = processListing(SegmentedString(m_scriptCode, m_scriptCodeSize - endCharsCount), state);
                    processToken();
                    m_currentToken.tagName = commentAtom;
                    m_currentToken.beginTag = false;
                    processToken();
                    m_scriptCodeSize = 0;
                }
                state.setInComment(false);
                return state; // Finished parsing comment
            }
        }
        src.advance(m_lineNumber);
    }

    return state;
}

HTMLTokenizer::State HTMLTokenizer::parseServer(SegmentedString& src, State state)
{
    checkScriptBuffer(src.length());
    while (!src.isEmpty()) {
        UChar ch = *src;
        m_scriptCode[m_scriptCodeSize++] = ch;
        if (ch == '>' && m_scriptCodeSize > 1 && m_scriptCode[m_scriptCodeSize - 2] == '%') {
            src.advancePastNonNewline();
            state.setInServer(false);
            m_scriptCodeSize = 0;
            return state; // Finished parsing server include
        }
        src.advance(m_lineNumber);
    }
    return state;
}

HTMLTokenizer::State HTMLTokenizer::parseProcessingInstruction(SegmentedString& src, State state)
{
    UChar oldchar = 0;
    while (!src.isEmpty()) {
        UChar chbegin = *src;
        if (chbegin == '\'')
            tquote = tquote == SingleQuote ? NoQuote : SingleQuote;
        else if (chbegin == '\"')
            tquote = tquote == DoubleQuote ? NoQuote : DoubleQuote;
        // Look for '?>'
        // Some crappy sites omit the "?" before it, so
        // we look for an unquoted '>' instead. (IE compatible)
        else if (chbegin == '>' && (!tquote || oldchar == '?')) {
            // We got a '?>' sequence
            state.setInProcessingInstruction(false);
            src.advancePastNonNewline();
            state.setDiscardLF(true);
            return state; // Finished parsing comment!
        }
        src.advance(m_lineNumber);
        oldchar = chbegin;
    }
    
    return state;
}

HTMLTokenizer::State HTMLTokenizer::parseText(SegmentedString& src, State state)
{
    while (!src.isEmpty()) {
        UChar cc = *src;

        if (state.skipLF()) {
            state.setSkipLF(false);
            if (cc == '\n') {
                src.advancePastNewline(m_lineNumber);
                continue;
            }
        }

        // do we need to enlarge the buffer?
        checkBuffer();

        if (cc == '\r') {
            state.setSkipLF(true);
            *m_dest++ = '\n';
        } else
            *m_dest++ = cc;
        src.advance(m_lineNumber);
    }

    return state;
}


HTMLTokenizer::State HTMLTokenizer::parseEntity(SegmentedString& src, UChar*& dest, State state, unsigned& cBufferPos, bool start, bool parsingTag)
{
    if (start) {
        cBufferPos = 0;
        state.setEntityState(SearchEntity);
        EntityUnicodeValue = 0;
    }

    while (!src.isEmpty()) {
        UChar cc = *src;
        switch (state.entityState()) {
        case NoEntity:
            ASSERT(state.entityState() != NoEntity);
            return state;
        
        case SearchEntity:
            if (cc == '#') {
                m_cBuffer[cBufferPos++] = cc;
                src.advancePastNonNewline();
                state.setEntityState(NumericSearch);
            } else
                state.setEntityState(EntityName);
            break;

        case NumericSearch:
            if (cc == 'x' || cc == 'X') {
                m_cBuffer[cBufferPos++] = cc;
                src.advancePastNonNewline();
                state.setEntityState(Hexadecimal);
            } else if (cc >= '0' && cc <= '9')
                state.setEntityState(Decimal);
            else
                state.setEntityState(SearchSemicolon);
            break;

        case Hexadecimal: {
            int ll = min(src.length(), 10 - cBufferPos);
            while (ll--) {
                cc = *src;
                if (!((cc >= '0' && cc <= '9') || (cc >= 'a' && cc <= 'f') || (cc >= 'A' && cc <= 'F'))) {
                    state.setEntityState(SearchSemicolon);
                    break;
                }
                int digit;
                if (cc < 'A')
                    digit = cc - '0';
                else
                    digit = (cc - 'A' + 10) & 0xF; // handle both upper and lower case without a branch
                EntityUnicodeValue = EntityUnicodeValue * 16 + digit;
                m_cBuffer[cBufferPos++] = cc;
                src.advancePastNonNewline();
            }
            if (cBufferPos == 10)  
                state.setEntityState(SearchSemicolon);
            break;
        }
        case Decimal:
        {
            int ll = min(src.length(), 9-cBufferPos);
            while (ll--) {
                cc = *src;

                if (!(cc >= '0' && cc <= '9')) {
                    state.setEntityState(SearchSemicolon);
                    break;
                }

                EntityUnicodeValue = EntityUnicodeValue * 10 + (cc - '0');
                m_cBuffer[cBufferPos++] = cc;
                src.advancePastNonNewline();
            }
            if (cBufferPos == 9)  
                state.setEntityState(SearchSemicolon);
            break;
        }
        case EntityName:
        {
            int ll = min(src.length(), 9-cBufferPos);
            while (ll--) {
                cc = *src;

                if (!((cc >= 'a' && cc <= 'z') || (cc >= '0' && cc <= '9') || (cc >= 'A' && cc <= 'Z'))) {
                    state.setEntityState(SearchSemicolon);
                    break;
                }

                m_cBuffer[cBufferPos++] = cc;
                src.advancePastNonNewline();
            }
            if (cBufferPos == 9) 
                state.setEntityState(SearchSemicolon);
            if (state.entityState() == SearchSemicolon) {
                if (cBufferPos > 1) {
                    // Since the maximum length of entity name is 9,
                    // so a single char array which is allocated on
                    // the stack, its length is 10, should be OK.
                    // Also if we have an illegal character, we treat it
                    // as illegal entity name.
                    unsigned testedEntityNameLen = 0;
                    char tmpEntityNameBuffer[10];

                    ASSERT(cBufferPos < 10);
                    for (; testedEntityNameLen < cBufferPos; ++testedEntityNameLen) {
                        if (m_cBuffer[testedEntityNameLen] > 0x7e)
                            break;
                        tmpEntityNameBuffer[testedEntityNameLen] = m_cBuffer[testedEntityNameLen];
                    }

                    const Entity *e;

                    if (testedEntityNameLen == cBufferPos)
                        e = findEntity(tmpEntityNameBuffer, cBufferPos);
                    else
                        e = 0;

                    if (e)
                        EntityUnicodeValue = e->code;

                    // be IE compatible
                    if (parsingTag && EntityUnicodeValue > 255 && *src != ';')
                        EntityUnicodeValue = 0;
                }
            }
            else
                break;
        }
        case SearchSemicolon:
            // Don't allow values that are more than 21 bits.
            if (EntityUnicodeValue > 0 && EntityUnicodeValue <= 0x10FFFF) {
                if (!inViewSourceMode()) {
                    if (*src == ';')
                        src.advancePastNonNewline();
                    if (EntityUnicodeValue <= 0xFFFF) {
                        checkBuffer();
                        src.push(fixUpChar(EntityUnicodeValue));
                    } else {
                        // Convert to UTF-16, using surrogate code points.
                        checkBuffer(2);
                        src.push(U16_LEAD(EntityUnicodeValue));
                        src.push(U16_TRAIL(EntityUnicodeValue));
                    }
                } else {
                    // FIXME: We should eventually colorize entities by sending them as a special token.
                    // 12 bytes required: up to 10 bytes in m_cBuffer plus the
                    // leading '&' and trailing ';'
                    checkBuffer(12);
                    *dest++ = '&';
                    for (unsigned i = 0; i < cBufferPos; i++)
                        dest[i] = m_cBuffer[i];
                    dest += cBufferPos;
                    if (*src == ';') {
                        *dest++ = ';';
                        src.advancePastNonNewline();
                    }
                }
            } else {
                // 11 bytes required: up to 10 bytes in m_cBuffer plus the
                // leading '&'
                checkBuffer(11);
                // ignore the sequence, add it to the buffer as plaintext
                *dest++ = '&';
                for (unsigned i = 0; i < cBufferPos; i++)
                    dest[i] = m_cBuffer[i];
                dest += cBufferPos;
            }

            state.setEntityState(NoEntity);
            return state;
        }
    }

    return state;
}

HTMLTokenizer::State HTMLTokenizer::parseDoctype(SegmentedString& src, State state)
{
    ASSERT(state.inDoctype());
    while (!src.isEmpty() && state.inDoctype()) {
        UChar c = *src;
        bool isWhitespace = c == '\r' || c == '\n' || c == '\t' || c == ' ';
        switch (m_doctypeToken.state()) {
            case DoctypeBegin: {
                m_doctypeToken.setState(DoctypeBeforeName);
                if (isWhitespace) {
                    src.advance(m_lineNumber);
                    if (inViewSourceMode())
                        m_doctypeToken.m_source.append(c);
                }
                break;
            }
            case DoctypeBeforeName: {
                if (c == '>') {
                    // Malformed.  Just exit.
                    src.advancePastNonNewline();
                    state.setInDoctype(false);
                    if (inViewSourceMode())
                        processDoctypeToken();
                } else if (isWhitespace) {
                    src.advance(m_lineNumber);
                    if (inViewSourceMode())
                        m_doctypeToken.m_source.append(c);
                } else
                    m_doctypeToken.setState(DoctypeName);
                break;
            }
            case DoctypeName: {
                if (c == '>') {
                    // Valid doctype. Emit it.
                    src.advancePastNonNewline();
                    state.setInDoctype(false);
                    processDoctypeToken();
                } else if (isWhitespace) {
                    m_doctypeSearchCount = 0; // Used now to scan for PUBLIC
                    m_doctypeSecondarySearchCount = 0; // Used now to scan for SYSTEM
                    m_doctypeToken.setState(DoctypeAfterName);
                    src.advance(m_lineNumber);
                    if (inViewSourceMode())
                        m_doctypeToken.m_source.append(c);
                } else {
                    src.advancePastNonNewline();
                    m_doctypeToken.m_name.append(c);
                    if (inViewSourceMode())
                        m_doctypeToken.m_source.append(c);
                }
                break;
            }
            case DoctypeAfterName: {
                if (c == '>') {
                    // Valid doctype. Emit it.
                    src.advancePastNonNewline();
                    state.setInDoctype(false);
                    processDoctypeToken();
                } else if (!isWhitespace) {
                    src.advancePastNonNewline();
                    if (toASCIILower(c) == publicStart[m_doctypeSearchCount]) {
                        m_doctypeSearchCount++;
                        if (m_doctypeSearchCount == 6)
                            // Found 'PUBLIC' sequence
                            m_doctypeToken.setState(DoctypeBeforePublicID);
                    } else if (m_doctypeSearchCount > 0) {
                        m_doctypeSearchCount = 0;
                        m_doctypeToken.setState(DoctypeBogus);
                    } else if (toASCIILower(c) == systemStart[m_doctypeSecondarySearchCount]) {
                        m_doctypeSecondarySearchCount++;
                        if (m_doctypeSecondarySearchCount == 6)
                            // Found 'SYSTEM' sequence
                            m_doctypeToken.setState(DoctypeBeforeSystemID);
                    } else {
                        m_doctypeSecondarySearchCount = 0;
                        m_doctypeToken.setState(DoctypeBogus);
                    }
                    if (inViewSourceMode())
                        m_doctypeToken.m_source.append(c);
                } else {
                    src.advance(m_lineNumber); // Whitespace keeps us in the after name state.
                    if (inViewSourceMode())
                        m_doctypeToken.m_source.append(c);
                }
                break;
            }
            case DoctypeBeforePublicID: {
                if (c == '\"' || c == '\'') {
                    tquote = c == '\"' ? DoubleQuote : SingleQuote;
                    m_doctypeToken.setState(DoctypePublicID);
                    src.advancePastNonNewline();
                    if (inViewSourceMode())
                        m_doctypeToken.m_source.append(c);
                } else if (c == '>') {
                    // Considered bogus.  Don't process the doctype.
                    src.advancePastNonNewline();
                    state.setInDoctype(false);
                    if (inViewSourceMode())
                        processDoctypeToken();
                } else if (isWhitespace) {
                    src.advance(m_lineNumber);
                    if (inViewSourceMode())
                        m_doctypeToken.m_source.append(c);
                } else
                    m_doctypeToken.setState(DoctypeBogus);
                break;
            }
            case DoctypePublicID: {
                if ((c == '\"' && tquote == DoubleQuote) || (c == '\'' && tquote == SingleQuote)) {
                    src.advancePastNonNewline();
                    m_doctypeToken.setState(DoctypeAfterPublicID);
                    if (inViewSourceMode())
                        m_doctypeToken.m_source.append(c);
                } else if (c == '>') {
                     // Considered bogus.  Don't process the doctype.
                    src.advancePastNonNewline();
                    state.setInDoctype(false);
                    if (inViewSourceMode())
                        processDoctypeToken();
                } else {
                    m_doctypeToken.m_publicID.append(c);
                    src.advance(m_lineNumber);
                    if (inViewSourceMode())
                        m_doctypeToken.m_source.append(c);
                }
                break;
            }
            case DoctypeAfterPublicID:
                if (c == '\"' || c == '\'') {
                    tquote = c == '\"' ? DoubleQuote : SingleQuote;
                    m_doctypeToken.setState(DoctypeSystemID);
                    src.advancePastNonNewline();
                    if (inViewSourceMode())
                        m_doctypeToken.m_source.append(c);
                } else if (c == '>') {
                    // Valid doctype. Emit it now.
                    src.advancePastNonNewline();
                    state.setInDoctype(false);
                    processDoctypeToken();
                } else if (isWhitespace) {
                    src.advance(m_lineNumber);
                    if (inViewSourceMode())
                        m_doctypeToken.m_source.append(c);
                } else
                    m_doctypeToken.setState(DoctypeBogus);
                break;
            case DoctypeBeforeSystemID:
                if (c == '\"' || c == '\'') {
                    tquote = c == '\"' ? DoubleQuote : SingleQuote;
                    m_doctypeToken.setState(DoctypeSystemID);
                    src.advancePastNonNewline();
                    if (inViewSourceMode())
                        m_doctypeToken.m_source.append(c);
                } else if (c == '>') {
                    // Considered bogus.  Don't process the doctype.
                    src.advancePastNonNewline();
                    state.setInDoctype(false);
                } else if (isWhitespace) {
                    src.advance(m_lineNumber);
                    if (inViewSourceMode())
                        m_doctypeToken.m_source.append(c);
                } else
                    m_doctypeToken.setState(DoctypeBogus);
                break;
            case DoctypeSystemID:
                if ((c == '\"' && tquote == DoubleQuote) || (c == '\'' && tquote == SingleQuote)) {
                    src.advancePastNonNewline();
                    m_doctypeToken.setState(DoctypeAfterSystemID);
                    if (inViewSourceMode())
                        m_doctypeToken.m_source.append(c);
                } else if (c == '>') {
                     // Considered bogus.  Don't process the doctype.
                    src.advancePastNonNewline();
                    state.setInDoctype(false);
                    if (inViewSourceMode())
                        processDoctypeToken();
                } else {
                    m_doctypeToken.m_systemID.append(c);
                    src.advance(m_lineNumber);
                    if (inViewSourceMode())
                        m_doctypeToken.m_source.append(c);
                }
                break;
            case DoctypeAfterSystemID:
                if (c == '>') {
                    // Valid doctype. Emit it now.
                    src.advancePastNonNewline();
                    state.setInDoctype(false);
                    processDoctypeToken();
                } else if (isWhitespace) {
                    src.advance(m_lineNumber);
                    if (inViewSourceMode())
                        m_doctypeToken.m_source.append(c);
                } else
                    m_doctypeToken.setState(DoctypeBogus);
                break;
            case DoctypeBogus:
                if (c == '>') {
                    // Done with the bogus doctype.
                    src.advancePastNonNewline();
                    state.setInDoctype(false);
                    if (inViewSourceMode())
                       processDoctypeToken();
                } else {
                    src.advance(m_lineNumber); // Just keep scanning for '>'
                    if (inViewSourceMode())
                        m_doctypeToken.m_source.append(c);
                }
                break;
            default:
                break;
        }
    }
    return state;
}

HTMLTokenizer::State HTMLTokenizer::parseTag(SegmentedString& src, State state)
{
    ASSERT(!state.hasEntityState());

    unsigned cBufferPos = m_cBufferPos;

    bool lastIsSlash = false;

    while (!src.isEmpty()) {
        checkBuffer();
        switch (state.tagState()) {
        case NoTag:
        {
            m_cBufferPos = cBufferPos;
            return state;
        }
        case TagName:
        {
            if (searchCount > 0) {
                if (*src == commentStart[searchCount]) {
                    searchCount++;
                    if (searchCount == 2)
                        m_doctypeSearchCount++; // A '!' is also part of a doctype, so we are moving through that still as well.
                    else
                        m_doctypeSearchCount = 0;
                    if (searchCount == 4) {
                        // Found '<!--' sequence
                        src.advancePastNonNewline();
                        m_dest = m_buffer; // ignore the previous part of this tag
                        state.setInComment(true);
                        state.setTagState(NoTag);

                        // Fix bug 34302 at kde.bugs.org.  Go ahead and treat
                        // <!--> as a valid comment, since both mozilla and IE on windows
                        // can handle this case.  Only do this in quirks mode. -dwh
                        if (!src.isEmpty() && *src == '>' && m_doc->inCompatMode()) {
                            state.setInComment(false);
                            src.advancePastNonNewline();
                            if (!src.isEmpty())
                                m_cBuffer[cBufferPos++] = *src;
                        } else
                          state = parseComment(src, state);

                        m_cBufferPos = cBufferPos;
                        return state; // Finished parsing tag!
                    }
                    m_cBuffer[cBufferPos++] = *src;
                    src.advancePastNonNewline();
                    break;
                } else
                    searchCount = 0; // Stop looking for '<!--' sequence
            }
            
            if (m_doctypeSearchCount > 0) {
                if (toASCIILower(*src) == doctypeStart[m_doctypeSearchCount]) {
                    m_doctypeSearchCount++;
                    m_cBuffer[cBufferPos++] = *src;
                    src.advancePastNonNewline();
                    if (m_doctypeSearchCount == 9) {
                        // Found '<!DOCTYPE' sequence
                        state.setInDoctype(true);
                        state.setTagState(NoTag);
                        m_doctypeToken.reset();
                        if (inViewSourceMode())
                            m_doctypeToken.m_source.append(m_cBuffer, cBufferPos);
                        state = parseDoctype(src, state);
                        m_cBufferPos = cBufferPos;
                        return state;
                    }
                    break;
                } else
                    m_doctypeSearchCount = 0; // Stop looking for '<!DOCTYPE' sequence
            }

            bool finish = false;
            unsigned int ll = min(src.length(), CBUFLEN - cBufferPos);
            while (ll--) {
                UChar curchar = *src;
                if (isASCIISpace(curchar) || curchar == '>' || curchar == '<') {
                    finish = true;
                    break;
                }
                
                // tolower() shows up on profiles. This is faster!
                if (curchar >= 'A' && curchar <= 'Z' && !inViewSourceMode())
                    m_cBuffer[cBufferPos++] = curchar + ('a' - 'A');
                else
                    m_cBuffer[cBufferPos++] = curchar;
                src.advancePastNonNewline();
            }

            // Disadvantage: we add the possible rest of the tag
            // as attribute names. ### judge if this causes problems
            if (finish || CBUFLEN == cBufferPos) {
                bool beginTag;
                UChar* ptr = m_cBuffer;
                unsigned int len = cBufferPos;
                m_cBuffer[cBufferPos] = '\0';
                if ((cBufferPos > 0) && (*ptr == '/')) {
                    // End Tag
                    beginTag = false;
                    ptr++;
                    len--;
                }
                else
                    // Start Tag
                    beginTag = true;

                // Ignore the / in fake xml tags like <br/>.  We trim off the "/" so that we'll get "br" as the tag name and not "br/".
                if (len > 1 && ptr[len-1] == '/' && !inViewSourceMode())
                    ptr[--len] = '\0';

                // Now that we've shaved off any invalid / that might have followed the name), make the tag.
                // FIXME: FireFox and WinIE turn !foo nodes into comments, we ignore comments. (fast/parser/tag-with-exclamation-point.html)
                if (ptr[0] != '!' || inViewSourceMode()) {
                    m_currentToken.tagName = AtomicString(ptr);
                    m_currentToken.beginTag = beginTag;
                }
                m_dest = m_buffer;
                state.setTagState(SearchAttribute);
                cBufferPos = 0;
            }
            break;
        }
        case SearchAttribute:
            while (!src.isEmpty()) {
                UChar curchar = *src;
                // In this mode just ignore any quotes we encounter and treat them like spaces.
                if (!isASCIISpace(curchar) && curchar != '\'' && curchar != '"') {
                    if (curchar == '<' || curchar == '>')
                        state.setTagState(SearchEnd);
                    else
                        state.setTagState(AttributeName);

                    cBufferPos = 0;
                    break;
                }
                if (inViewSourceMode())
                    m_currentToken.addViewSourceChar(curchar);
                src.advance(m_lineNumber);
            }
            break;
        case AttributeName:
        {
            m_rawAttributeBeforeValue.clear();
            int ll = min(src.length(), CBUFLEN - cBufferPos);
            while (ll--) {
                UChar curchar = *src;
                // If we encounter a "/" when scanning an attribute name, treat it as a delimiter.  This allows the 
                // cases like <input type=checkbox checked/> to work (and accommodates XML-style syntax as per HTML5).
                if (curchar <= '>' && (curchar >= '<' || isASCIISpace(curchar) || curchar == '/')) {
                    m_cBuffer[cBufferPos] = '\0';
                    m_attrName = AtomicString(m_cBuffer);
                    m_dest = m_buffer;
                    *m_dest++ = 0;
                    state.setTagState(SearchEqual);
                    if (inViewSourceMode())
                        m_currentToken.addViewSourceChar('a');
                    break;
                }
                
                // tolower() shows up on profiles. This is faster!
                if (curchar >= 'A' && curchar <= 'Z' && !inViewSourceMode())
                    m_cBuffer[cBufferPos++] = curchar + ('a' - 'A');
                else
                    m_cBuffer[cBufferPos++] = curchar;
                    
                m_rawAttributeBeforeValue.append(curchar);
                src.advance(m_lineNumber);
            }
            if (cBufferPos == CBUFLEN) {
                m_cBuffer[cBufferPos] = '\0';
                m_attrName = AtomicString(m_cBuffer);
                m_dest = m_buffer;
                *m_dest++ = 0;
                state.setTagState(SearchEqual);
                if (inViewSourceMode())
                    m_currentToken.addViewSourceChar('a');
            }
            break;
        }
        case SearchEqual:
            while (!src.isEmpty()) {
                UChar curchar = *src;

                if (lastIsSlash && curchar == '>') {
                    // This is a quirk (with a long sad history).  We have to do this
                    // since widgets do <script src="foo.js"/> and expect the tag to close.
                    if (m_currentToken.tagName == scriptTag)
                        m_currentToken.selfClosingTag = true;
                    m_currentToken.brokenXMLStyle = true;
                }

                // In this mode just ignore any quotes or slashes we encounter and treat them like spaces.
                if (!isASCIISpace(curchar) && curchar != '\'' && curchar != '"' && curchar != '/') {
                    if (curchar == '=') {
                        state.setTagState(SearchValue);
                        if (inViewSourceMode())
                            m_currentToken.addViewSourceChar(curchar);
                        m_rawAttributeBeforeValue.append(curchar);
                        src.advancePastNonNewline();
                    } else {
                        m_currentToken.addAttribute(m_attrName, emptyAtom, inViewSourceMode());
                        m_dest = m_buffer;
                        state.setTagState(SearchAttribute);
                        lastIsSlash = false;
                    }
                    break;
                }

                lastIsSlash = curchar == '/';

                if (inViewSourceMode())
                    m_currentToken.addViewSourceChar(curchar);
                m_rawAttributeBeforeValue.append(curchar);
                src.advance(m_lineNumber);
            }
            break;
        case SearchValue:
            while (!src.isEmpty()) {
                UChar curchar = *src;
                if (!isASCIISpace(curchar)) {
                    if (curchar == '\'' || curchar == '\"') {
                        tquote = curchar == '\"' ? DoubleQuote : SingleQuote;
                        state.setTagState(QuotedValue);
                        if (inViewSourceMode())
                            m_currentToken.addViewSourceChar(curchar);
                        m_rawAttributeBeforeValue.append(curchar);
                        src.advancePastNonNewline();
                    } else
                        state.setTagState(Value);

                    break;
                }
                if (inViewSourceMode())
                    m_currentToken.addViewSourceChar(curchar);
                m_rawAttributeBeforeValue.append(curchar);
                src.advance(m_lineNumber);
            }
            break;
        case QuotedValue:
            while (!src.isEmpty()) {
                checkBuffer();

                UChar curchar = *src;
                if (curchar <= '>' && !src.escaped()) {
                    if (curchar == '>' && m_attrName.isEmpty()) {
                        // Handle a case like <img '>.  Just go ahead and be willing
                        // to close the whole tag.  Don't consume the character and
                        // just go back into SearchEnd while ignoring the whole
                        // value.
                        // FIXME: Note that this is actually not a very good solution.
                        // It doesn't handle the general case of
                        // unmatched quotes among attributes that have names. -dwh
                        while (m_dest > m_buffer + 1 && (m_dest[-1] == '\n' || m_dest[-1] == '\r'))
                            m_dest--; // remove trailing newlines
                        AtomicString attributeValue(m_buffer + 1, m_dest - m_buffer - 1);
                        if (!attributeValue.contains('/'))
                            m_attrName = attributeValue; // Just make the name/value match. (FIXME: Is this some WinIE quirk?)
                        m_currentToken.addAttribute(m_attrName, attributeValue, inViewSourceMode());
                        if (inViewSourceMode())
                            m_currentToken.addViewSourceChar('x');
                        state.setTagState(SearchAttribute);
                        m_dest = m_buffer;
                        tquote = NoQuote;
                        break;
                    }
                    
                    if (curchar == '&') {
                        src.advancePastNonNewline();
                        state = parseEntity(src, m_dest, state, cBufferPos, true, true);
                        break;
                    }

                    if ((tquote == SingleQuote && curchar == '\'') || (tquote == DoubleQuote && curchar == '\"')) {
                        // some <input type=hidden> rely on trailing spaces. argh
                        while (m_dest > m_buffer + 1 && (m_dest[-1] == '\n' || m_dest[-1] == '\r'))
                            m_dest--; // remove trailing newlines
                        AtomicString attributeValue(m_buffer + 1, m_dest - m_buffer - 1);
                        if (m_attrName.isEmpty() && !attributeValue.contains('/')) {
                            m_attrName = attributeValue; // Make the name match the value. (FIXME: Is this a WinIE quirk?)
                            if (inViewSourceMode())
                                m_currentToken.addViewSourceChar('x');
                        } else if (inViewSourceMode())
                            m_currentToken.addViewSourceChar('v');

                        if (m_currentToken.beginTag && m_currentToken.tagName == scriptTag && !inViewSourceMode() && !m_parser->skipMode() && m_attrName == srcAttr) {
                            String context(m_rawAttributeBeforeValue.data(), m_rawAttributeBeforeValue.size());
                            if (m_XSSAuditor && !m_XSSAuditor->canLoadExternalScriptFromSrc(context, attributeValue))
                                attributeValue = blankURL().string();
                        }

                        m_currentToken.addAttribute(m_attrName, attributeValue, inViewSourceMode());
                        m_dest = m_buffer;
                        state.setTagState(SearchAttribute);
                        tquote = NoQuote;
                        if (inViewSourceMode())
                            m_currentToken.addViewSourceChar(curchar);
                        src.advancePastNonNewline();
                        break;
                    }
                }

                *m_dest++ = curchar;
                src.advance(m_lineNumber);
            }
            break;
        case Value:
            while (!src.isEmpty()) {
                checkBuffer();
                UChar curchar = *src;
                if (curchar <= '>' && !src.escaped()) {
                    // parse Entities
                    if (curchar == '&') {
                        src.advancePastNonNewline();
                        state = parseEntity(src, m_dest, state, cBufferPos, true, true);
                        break;
                    }
                    // no quotes. Every space means end of value
                    // '/' does not delimit in IE!
                    if (isASCIISpace(curchar) || curchar == '>') {
                        AtomicString attributeValue(m_buffer + 1, m_dest - m_buffer - 1);

                        if (m_currentToken.beginTag && m_currentToken.tagName == scriptTag && !inViewSourceMode() && !m_parser->skipMode() && m_attrName == srcAttr) {
                            String context(m_rawAttributeBeforeValue.data(), m_rawAttributeBeforeValue.size());
                            if (m_XSSAuditor && !m_XSSAuditor->canLoadExternalScriptFromSrc(context, attributeValue))
                                attributeValue = blankURL().string();
                        }

                        m_currentToken.addAttribute(m_attrName, attributeValue, inViewSourceMode());
                        if (inViewSourceMode())
                            m_currentToken.addViewSourceChar('v');
                        m_dest = m_buffer;
                        state.setTagState(SearchAttribute);
                        break;
                    }
                }

                *m_dest++ = curchar;
                src.advance(m_lineNumber);
            }
            break;
        case SearchEnd:
        {
            while (!src.isEmpty()) {
                UChar ch = *src;
                if (ch == '>' || ch == '<')
                    break;
                if (ch == '/')
                    m_currentToken.selfClosingTag = true;
                if (inViewSourceMode())
                    m_currentToken.addViewSourceChar(ch);
                src.advance(m_lineNumber);
            }
            if (src.isEmpty())
                break;

            searchCount = 0; // Stop looking for '<!--' sequence
            state.setTagState(NoTag);
            tquote = NoQuote;

            if (*src != '<')
                src.advance(m_lineNumber);

            if (m_currentToken.tagName == nullAtom) { //stop if tag is unknown
                m_cBufferPos = cBufferPos;
                return state;
            }

            AtomicString tagName = m_currentToken.tagName;

            // Handle <script src="foo"/> like Mozilla/Opera. We have to do this now for Dashboard
            // compatibility.
            bool isSelfClosingScript = m_currentToken.selfClosingTag && m_currentToken.beginTag && m_currentToken.tagName == scriptTag;
            bool beginTag = !m_currentToken.selfClosingTag && m_currentToken.beginTag;
            if (m_currentToken.beginTag && m_currentToken.tagName == scriptTag && !inViewSourceMode() && !m_parser->skipMode()) {
                Attribute* a = 0;
                m_scriptTagSrcAttrValue = String();
                m_scriptTagCharsetAttrValue = String();
                if (m_currentToken.attrs && !m_fragment) {
                    if (m_doc->frame() && m_doc->frame()->script()->isEnabled()) {
                        if ((a = m_currentToken.attrs->getAttributeItem(srcAttr)))
                            m_scriptTagSrcAttrValue = m_doc->completeURL(deprecatedParseURL(a->value())).string();
                    }
                }
            }

            RefPtr<Node> n = processToken();
            m_cBufferPos = cBufferPos;
            if (n || inViewSourceMode()) {
                State savedState = state;
                SegmentedString savedSrc = src;
                long savedLineno = m_lineNumber;
                if ((tagName == preTag || tagName == listingTag) && !inViewSourceMode()) {
                    if (beginTag)
                        state.setDiscardLF(true); // Discard the first LF after we open a pre.
                } else if (tagName == scriptTag) {
                    ASSERT(!m_scriptNode);
                    m_scriptNode = static_pointer_cast<HTMLScriptElement>(n);
                    if (m_scriptNode)
                        m_scriptTagCharsetAttrValue = m_scriptNode->scriptCharset();
                    if (beginTag) {
                        m_searchStopper = scriptEnd;
                        m_searchStopperLength = 8;
                        state.setInScript(true);
                        state = parseNonHTMLText(src, state);
                    } else if (isSelfClosingScript) { // Handle <script src="foo"/>
                        state.setInScript(true);
                        state = scriptHandler(state);
                    }
                } else if (tagName == styleTag) {
                    if (beginTag) {
                        m_searchStopper = styleEnd;
                        m_searchStopperLength = 7;
                        state.setInStyle(true);
                        state = parseNonHTMLText(src, state);
                    }
                } else if (tagName == textareaTag) {
                    if (beginTag) {
                        m_searchStopper = textareaEnd;
                        m_searchStopperLength = 10;
                        state.setInTextArea(true);
                        state = parseNonHTMLText(src, state);
                    }
                } else if (tagName == titleTag) {
                    if (beginTag) {
                        m_searchStopper = titleEnd;
                        m_searchStopperLength = 7;
                        state.setInTitle(true);
                        state = parseNonHTMLText(src, state);
                    }
                } else if (tagName == xmpTag) {
                    if (beginTag) {
                        m_searchStopper = xmpEnd;
                        m_searchStopperLength = 5;
                        state.setInXmp(true);
                        state = parseNonHTMLText(src, state);
                    }
                } else if (tagName == iframeTag) {
                    if (beginTag) {
                        m_searchStopper = iframeEnd;
                        m_searchStopperLength = 8;
                        state.setInIFrame(true);
                        state = parseNonHTMLText(src, state);
                    }
                }
                if (src.isEmpty() && (state.inTitle() || inViewSourceMode()) && !state.inComment() && !(state.inScript() && m_currentScriptTagStartLineNumber)) {
                    // We just ate the rest of the document as the #text node under the special tag!
                    // Reset the state then retokenize without special handling.
                    // Let the parser clean up the missing close tag.
                    // FIXME: This is incorrect, because src.isEmpty() doesn't mean we're
                    // at the end of the document unless m_noMoreData is also true. We need
                    // to detect this case elsewhere, and save the state somewhere other
                    // than a local variable.
                    state = savedState;
                    src = savedSrc;
                    m_lineNumber = savedLineno;
                    m_scriptCodeSize = 0;
                }
            }
            if (tagName == plaintextTag)
                state.setInPlainText(beginTag);
            return state; // Finished parsing tag!
        }
        } // end switch
    }
    m_cBufferPos = cBufferPos;
    return state;
}

inline bool HTMLTokenizer::continueProcessing(int& processedCount, double startTime, State &state)
{
    // We don't want to be checking elapsed time with every character, so we only check after we've
    // processed a certain number of characters.
    bool allowedYield = state.allowYield();
    state.setAllowYield(false);
    if (!state.loadingExtScript() && !state.forceSynchronous() && !m_executingScript && (processedCount > m_tokenizerChunkSize || allowedYield)) {
        processedCount = 0;
        if (currentTime() - startTime > m_tokenizerTimeDelay) {
            /* FIXME: We'd like to yield aggressively to give stylesheets the opportunity to
               load, but this hurts overall performance on slower machines.  For now turn this
               off.
            || (!m_doc->haveStylesheetsLoaded() && 
                (m_doc->documentElement()->id() != ID_HTML || m_doc->body()))) {*/
            // Schedule the timer to keep processing as soon as possible.
            m_timer.startOneShot(0);
#ifdef INSTRUMENT_LAYOUT_SCHEDULING
            if (currentTime() - startTime > m_tokenizerTimeDelay)
                printf("Deferring processing of data because 500ms elapsed away from event loop.\n");
#endif
            return false;
        }
    }
    
    processedCount++;
    return true;
}

void HTMLTokenizer::write(const SegmentedString& str, bool appendData)
{
    if (!m_buffer)
        return;
    
    if (m_parserStopped)
        return;

    SegmentedString source(str);
    if (m_executingScript)
        source.setExcludeLineNumbers();

    if ((m_executingScript && appendData) || !m_pendingScripts.isEmpty()) {
        // don't parse; we will do this later
        if (m_currentPrependingSrc)
            m_currentPrependingSrc->append(source);
        else {
            m_pendingSrc.append(source);
#if PRELOAD_SCANNER_ENABLED
            if (m_preloadScanner && m_preloadScanner->inProgress() && appendData)
                m_preloadScanner->write(source);
#endif
        }
        return;
    }
    
#if PRELOAD_SCANNER_ENABLED
    if (m_preloadScanner && m_preloadScanner->inProgress() && appendData)
        m_preloadScanner->end();
#endif

    if (!m_src.isEmpty())
        m_src.append(source);
    else
        setSrc(source);

    // Once a timer is set, it has control of when the tokenizer continues.
    if (m_timer.isActive())
        return;

    bool wasInWrite = m_inWrite;
    m_inWrite = true;
    
#ifdef INSTRUMENT_LAYOUT_SCHEDULING
    if (!m_doc->ownerElement())
        printf("Beginning write at time %d\n", m_doc->elapsedTime());
#endif

    int processedCount = 0;
    double startTime = currentTime();

#if ENABLE(INSPECTOR)
    InspectorTimelineAgent* timelineAgent = m_doc->inspectorTimelineAgent();
    if (timelineAgent)
        timelineAgent->willWriteHTML();
#endif
  
    Frame* frame = m_doc->frame();

    State state = m_state;

    while (!m_src.isEmpty() && (!frame || !frame->redirectScheduler()->locationChangePending())) {
        if (!continueProcessing(processedCount, startTime, state))
            break;

        // do we need to enlarge the buffer?
        checkBuffer();

        UChar cc = *m_src;

        bool wasSkipLF = state.skipLF();
        if (wasSkipLF)
            state.setSkipLF(false);

        if (wasSkipLF && (cc == '\n'))
            m_src.advance();
        else if (state.needsSpecialWriteHandling()) {
            // it's important to keep needsSpecialWriteHandling with the flags this block tests
            if (state.hasEntityState())
                state = parseEntity(m_src, m_dest, state, m_cBufferPos, false, state.hasTagState());
            else if (state.inPlainText())
                state = parseText(m_src, state);
            else if (state.inAnyNonHTMLText())
                state = parseNonHTMLText(m_src, state);
            else if (state.inComment())
                state = parseComment(m_src, state);
            else if (state.inDoctype())
                state = parseDoctype(m_src, state);
            else if (state.inServer())
                state = parseServer(m_src, state);
            else if (state.inProcessingInstruction())
                state = parseProcessingInstruction(m_src, state);
            else if (state.hasTagState())
                state = parseTag(m_src, state);
            else if (state.startTag()) {
                state.setStartTag(false);
                
                switch (cc) {
                case '/':
                    break;
                case '!': {
                    // <!-- comment --> or <!DOCTYPE ...>
                    searchCount = 1; // Look for '<!--' sequence to start comment or '<!DOCTYPE' sequence to start doctype
                    m_doctypeSearchCount = 1;
                    break;
                }
                case '?': {
                    // xml processing instruction
                    state.setInProcessingInstruction(true);
                    tquote = NoQuote;
                    state = parseProcessingInstruction(m_src, state);
                    continue;

                    break;
                }
                case '%':
                    if (!m_brokenServer) {
                        // <% server stuff, handle as comment %>
                        state.setInServer(true);
                        tquote = NoQuote;
                        state = parseServer(m_src, state);
                        continue;
                    }
                    // else fall through
                default: {
                    if ( ((cc >= 'a') && (cc <= 'z')) || ((cc >= 'A') && (cc <= 'Z'))) {
                        // Start of a Start-Tag
                    } else {
                        // Invalid tag
                        // Add as is
                        *m_dest = '<';
                        m_dest++;
                        continue;
                    }
                }
                }; // end case

                processToken();

                m_cBufferPos = 0;
                state.setTagState(TagName);
                state = parseTag(m_src, state);
            }
        } else if (cc == '&' && !m_src.escaped()) {
            m_src.advancePastNonNewline();
            state = parseEntity(m_src, m_dest, state, m_cBufferPos, true, state.hasTagState());
        } else if (cc == '<' && !m_src.escaped()) {
            m_currentTagStartLineNumber = m_lineNumber;
            m_src.advancePastNonNewline();
            state.setStartTag(true);
            state.setDiscardLF(false);
        } else if (cc == '\n' || cc == '\r') {
            if (state.discardLF())
                // Ignore this LF
                state.setDiscardLF(false); // We have discarded 1 LF
            else {
                // Process this LF
                *m_dest++ = '\n';
                if (cc == '\r' && !m_src.excludeLineNumbers())
                    m_lineNumber++;
            }

            /* Check for MS-DOS CRLF sequence */
            if (cc == '\r')
                state.setSkipLF(true);
            m_src.advance(m_lineNumber);
        } else {
            state.setDiscardLF(false);
            *m_dest++ = cc;
            m_src.advancePastNonNewline();
        }
    }
    
#ifdef INSTRUMENT_LAYOUT_SCHEDULING
    if (!m_doc->ownerElement())
        printf("Ending write at time %d\n", m_doc->elapsedTime());
#endif

#if ENABLE(INSPECTOR)
    if (timelineAgent)
        timelineAgent->didWriteHTML();
#endif

    m_inWrite = wasInWrite;

    m_state = state;

    if (m_noMoreData && !m_inWrite && !state.loadingExtScript() && !m_executingScript && !m_timer.isActive())
        end(); // this actually causes us to be deleted
    
    // After parsing, go ahead and dispatch image beforeload/load events.
    ImageLoader::dispatchPendingEvents();
}

void HTMLTokenizer::stopParsing()
{
    Tokenizer::stopParsing();
    m_timer.stop();

    // The part needs to know that the tokenizer has finished with its data,
    // regardless of whether it happened naturally or due to manual intervention.
    if (!m_fragment && m_doc->frame())
        m_doc->frame()->loader()->tokenizerProcessedData();
}

bool HTMLTokenizer::processingData() const
{
    return m_timer.isActive() || m_inWrite;
}

void HTMLTokenizer::timerFired(Timer<HTMLTokenizer>*)
{
#ifdef INSTRUMENT_LAYOUT_SCHEDULING
    if (!m_doc->ownerElement())
        printf("Beginning timer write at time %d\n", m_doc->elapsedTime());
#endif

    if (m_doc->view() && m_doc->view()->layoutPending() && !m_doc->minimumLayoutDelay()) {
        // Restart the timer and let layout win.  This is basically a way of ensuring that the layout
        // timer has higher priority than our timer.
        m_timer.startOneShot(0);
        return;
    }

    // Invoke write() as though more data came in. This might cause us to get deleted.
    write(SegmentedString(), true);
}

void HTMLTokenizer::end()
{
    ASSERT(!m_timer.isActive());
    m_timer.stop(); // Only helps if assertion above fires, but do it anyway.

    if (m_buffer) {
        // parseTag is using the buffer for different matters
        if (!m_state.hasTagState())
            processToken();

        fastFree(m_scriptCode);
        m_scriptCode = 0;
        m_scriptCodeSize = m_scriptCodeCapacity = m_scriptCodeResync = 0;

        fastFree(m_buffer);
        m_buffer = 0;
    }

    if (!inViewSourceMode())
        m_parser->finished();
    else
        m_doc->finishedParsing();
}

void HTMLTokenizer::finish()
{
    // do this as long as we don't find matching comment ends
    while ((m_state.inComment() || m_state.inServer()) && m_scriptCode && m_scriptCodeSize) {
        // we've found an unmatched comment start
        if (m_state.inComment())
            m_brokenComments = true;
        else
            m_brokenServer = true;
        checkScriptBuffer();
        m_scriptCode[m_scriptCodeSize] = 0;
        m_scriptCode[m_scriptCodeSize + 1] = 0;
        int pos;
        String food;
        if (m_state.inScript() || m_state.inStyle() || m_state.inTextArea())
            food = String(m_scriptCode, m_scriptCodeSize);
        else if (m_state.inServer()) {
            food = "<";
            food.append(m_scriptCode, m_scriptCodeSize);
        } else {
            pos = find(m_scriptCode, m_scriptCodeSize, '>');
            food = String(m_scriptCode + pos + 1, m_scriptCodeSize - pos - 1);
        }
        fastFree(m_scriptCode);
        m_scriptCode = 0;
        m_scriptCodeSize = m_scriptCodeCapacity = m_scriptCodeResync = 0;
        m_state.setInComment(false);
        m_state.setInServer(false);
        if (!food.isEmpty())
            write(food, true);
    }
    // this indicates we will not receive any more data... but if we are waiting on
    // an external script to load, we can't finish parsing until that is done
    m_noMoreData = true;
    if (!m_inWrite && !m_state.loadingExtScript() && !m_executingScript && !m_timer.isActive())
        end(); // this actually causes us to be deleted
}

PassRefPtr<Node> HTMLTokenizer::processToken()
{
    ScriptController* scriptController = (!m_fragment && m_doc->frame()) ? m_doc->frame()->script() : 0;
    if (scriptController && scriptController->isEnabled())
        // FIXME: Why isn't this m_currentScriptTagStartLineNumber?  I suspect this is wrong.
        scriptController->setEventHandlerLineNumber(m_currentTagStartLineNumber + 1); // Script line numbers are 1 based.
    if (m_dest > m_buffer) {
        m_currentToken.text = StringImpl::createStrippingNullCharacters(m_buffer, m_dest - m_buffer);
        if (m_currentToken.tagName != commentAtom)
            m_currentToken.tagName = textAtom;
    } else if (m_currentToken.tagName == nullAtom) {
        m_currentToken.reset();
        if (scriptController)
            scriptController->setEventHandlerLineNumber(m_lineNumber + 1); // Script line numbers are 1 based.
        return 0;
    }

    m_dest = m_buffer;

    RefPtr<Node> n;
    
    if (!m_parserStopped) {
        if (NamedMappedAttrMap* map = m_currentToken.attrs.get())
            map->shrinkToLength();
        if (inViewSourceMode())
            static_cast<HTMLViewSourceDocument*>(m_doc)->addViewSourceToken(&m_currentToken);
        else
            // pass the token over to the parser, the parser DOES NOT delete the token
            n = m_parser->parseToken(&m_currentToken);
    }
    m_currentToken.reset();
    if (scriptController)
        scriptController->setEventHandlerLineNumber(0);

    return n.release();
}

void HTMLTokenizer::processDoctypeToken()
{
    if (inViewSourceMode())
        static_cast<HTMLViewSourceDocument*>(m_doc)->addViewSourceDoctypeToken(&m_doctypeToken);
    else
        m_parser->parseDoctypeToken(&m_doctypeToken);
}

HTMLTokenizer::~HTMLTokenizer()
{
    ASSERT(!m_inWrite);
    reset();
}


void HTMLTokenizer::enlargeBuffer(int len)
{
    // Resize policy: Always at least double the size of the buffer each time.
    int delta = max(len, m_bufferSize);

    // Check for overflow.
    // For now, handle overflow the same way we handle fastRealloc failure, with CRASH.
    static const int maxSize = INT_MAX / sizeof(UChar);
    if (delta > maxSize - m_bufferSize)
        CRASH();

    int newSize = m_bufferSize + delta;
    int oldOffset = m_dest - m_buffer;
    m_buffer = static_cast<UChar*>(fastRealloc(m_buffer, newSize * sizeof(UChar)));
    m_dest = m_buffer + oldOffset;
    m_bufferSize = newSize;
}

void HTMLTokenizer::enlargeScriptBuffer(int len)
{
    // Resize policy: Always at least double the size of the buffer each time.
    int delta = max(len, m_scriptCodeCapacity);

    // Check for overflow.
    // For now, handle overflow the same way we handle fastRealloc failure, with CRASH.
    static const int maxSize = INT_MAX / sizeof(UChar);
    if (delta > maxSize - m_scriptCodeCapacity)
        CRASH();

    int newSize = m_scriptCodeCapacity + delta;
    m_scriptCode = static_cast<UChar*>(fastRealloc(m_scriptCode, newSize * sizeof(UChar)));
    m_scriptCodeCapacity = newSize;
}
    
void HTMLTokenizer::executeScriptsWaitingForStylesheets()
{
    ASSERT(m_doc->haveStylesheetsLoaded());

    if (m_hasScriptsWaitingForStylesheets)
        notifyFinished(0);
}

void HTMLTokenizer::notifyFinished(CachedResource*)
{
#ifdef INSTRUMENT_LAYOUT_SCHEDULING
    if (!m_doc->ownerElement())
        printf("script loaded at %d\n", m_doc->elapsedTime());
#endif

    ASSERT(!m_pendingScripts.isEmpty());

    // Make external scripts wait for external stylesheets.
    // FIXME: This needs to be done for inline scripts too.
    m_hasScriptsWaitingForStylesheets = !m_doc->haveStylesheetsLoaded();
    if (m_hasScriptsWaitingForStylesheets)
        return;

    bool finished = false;
    while (!finished && m_pendingScripts.first()->isLoaded()) {
        CachedScript* cs = m_pendingScripts.first().get();
        m_pendingScripts.removeFirst();
        ASSERT(cache()->disabled() || cs->accessCount() > 0);

        setSrc(SegmentedString());

        // make sure we forget about the script before we execute the new one
        // infinite recursion might happen otherwise
        ScriptSourceCode sourceCode(cs);
        bool errorOccurred = cs->errorOccurred();
        cs->removeClient(this);

        RefPtr<Node> n = m_scriptNode.release();

#ifdef INSTRUMENT_LAYOUT_SCHEDULING
        if (!m_doc->ownerElement())
            printf("external script beginning execution at %d\n", m_doc->elapsedTime());
#endif

        if (errorOccurred)
            n->dispatchEvent(Event::create(eventNames().errorEvent, true, false));
        else {
            HTMLScriptElement *el = static_cast<HTMLScriptElement*>(n.get());

            if (el->shouldExecuteAsJavaScript()) {
                m_state = scriptExecution(sourceCode, m_state);
            }
            m_scriptEvaluator = el->findEvaluator();
            m_scriptMimeType = el->type();

            if (m_scriptEvaluator && m_scriptEvaluator->matchesMimeType(m_scriptMimeType)) {
                m_state = scriptExecution(sourceCode, m_state);
                m_scriptMimeType = "";
            }
#if ENABLE(XHTMLMP)
            else
                m_doc->setShouldProcessNoscriptElement(true);
#endif
            n->dispatchEvent(Event::create(eventNames().loadEvent, false, false));
        }

        // The state of m_pendingScripts.isEmpty() can change inside the scriptExecution()
        // call above, so test afterwards.
        finished = m_pendingScripts.isEmpty();
        if (finished) {
            ASSERT(!m_hasScriptsWaitingForStylesheets);
            m_state.setLoadingExtScript(false);
#ifdef INSTRUMENT_LAYOUT_SCHEDULING
            if (!m_doc->ownerElement())
                printf("external script finished execution at %d\n", m_doc->elapsedTime());
#endif
        } else if (m_hasScriptsWaitingForStylesheets) {
            // m_hasScriptsWaitingForStylesheets flag might have changed during the script execution.
            // If it did we are now blocked waiting for stylesheets and should not execute more scripts until they arrive.
            finished = true;
        }

        // 'm_requestingScript' is true when we are called synchronously from
        // scriptHandler(). In that case scriptHandler() will take care
        // of m_pendingSrc.
        if (!m_requestingScript) {
            SegmentedString rest = m_pendingSrc;
            m_pendingSrc.clear();
            write(rest, false);
            // we might be deleted at this point, do not access any members.
        }
    }
}

bool HTMLTokenizer::isWaitingForScripts() const
{
    return m_state.loadingExtScript();
}

void HTMLTokenizer::setSrc(const SegmentedString& source)
{
    m_src = source;
}

void parseHTMLDocumentFragment(const String& source, DocumentFragment* fragment)
{
    HTMLTokenizer tok(fragment);
    tok.setForceSynchronous(true);
    tok.write(source, true);
    tok.finish();
    ASSERT(!tok.processingData());      // make sure we're done (see 3963151)
}

UChar decodeNamedEntity(const char* name)
{
    const Entity* e = findEntity(name, strlen(name));
    return e ? e->code : 0;
}

}<|MERGE_RESOLUTION|>--- conflicted
+++ resolved
@@ -570,16 +570,13 @@
 #endif
 
     m_state = state;
-<<<<<<< HEAD
+
     if (!m_scriptEvaluator || m_scriptMimeType.length() == 0 || !m_scriptEvaluator->matchesMimeType(m_scriptMimeType)) {
-        m_doc->frame()->loader()->executeScript(sourceCode);
+        m_doc->frame()->script()->executeScript(sourceCode);
     } else {
-        m_doc->frame()->loader()->executeScript(sourceCode, m_scriptMimeType, m_scriptEvaluator);
+        m_doc->frame()->script()->executeScript(sourceCode, m_scriptMimeType, m_scriptEvaluator);
         m_scriptMimeType = "";
     }
-=======
-    m_doc->frame()->script()->executeScript(sourceCode);
->>>>>>> 5236be27
     state = m_state;
 
     state.setAllowYield(true);
