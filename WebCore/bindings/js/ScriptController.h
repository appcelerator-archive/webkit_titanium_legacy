--- conflicted
+++ resolved
@@ -90,13 +90,8 @@
 
     ScriptValue executeScript(const ScriptSourceCode&);
     ScriptValue executeScript(const String& script, bool forceUserGesture = false);
-<<<<<<< HEAD
     ScriptValue executeScript(const ScriptSourceCode& sourceCode, const String& mimeType, ScriptEvaluator* evaluator);
-    ScriptValue executeScriptInIsolatedWorld(unsigned worldID, const String& script, bool forceUserGesture = false);
-    ScriptValue executeScriptInIsolatedWorld(DOMWrapperWorld* world, const String& script, bool forceUserGesture = false);
-=======
     ScriptValue executeScriptInWorld(DOMWrapperWorld* world, const String& script, bool forceUserGesture = false);
->>>>>>> 6a781210
 
     // Returns true if argument is a JavaScript URL.
     bool executeIfJavaScriptURL(const KURL&, bool userGesture = false, bool replaceDocument = true);
